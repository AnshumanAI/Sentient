"use client"

import toast from "react-hot-toast"
import {
	IconLoader,
	IconDeviceLaptop,
	IconWorld,
	IconPalette,
	IconUser,
	IconClock,
	IconHeart,
	IconBriefcase,
	IconMoodHappy,
	IconListCheck,
	IconMapPin,
	IconChevronDown,
	IconX,
	IconFlask,
	IconPlus,
	IconMessageChatbot,
	IconBrandWhatsapp,
	IconHelpCircle,
	IconKeyboard
} from "@tabler/icons-react"
import { useState, useEffect, useCallback } from "react"
import { Tooltip } from "react-tooltip"
import { cn } from "@utils/cn"

const HelpTooltip = ({ content }) => (
	<div className="fixed bottom-6 left-6 z-40">
		<button
			data-tooltip-id="page-help-tooltip"
			data-tooltip-content={content}
			className="p-1.5 rounded-full text-neutral-500 hover:text-white hover:bg-[var(--color-primary-surface)] pulse-glow-animation"
		>
			<IconHelpCircle size={22} />
		</button>
	</div>
)

const questionSections = {
	essentials: {
		title: "The Essentials",
		icon: <IconDeviceLaptop />
	},
	context: {
		title: "About You",
		icon: <IconWorld />
	},
	personality: {
		title: "AI Personality",
		icon: <IconPalette />
	}
}

const questions = [
	{
		id: "user-name",
		question: "What should I call you?",
		type: "text-input",
		required: true,
		placeholder: "e.g., Alex",
		section: "essentials",
		icon: <IconUser />
	},
	{
		id: "timezone",
		question: "What's your timezone?",
		type: "select",
		required: true,
		options: [
			{ value: "", label: "Select your timezone...", disabled: true },
			{ value: "America/New_York", label: "Eastern Time (US & Canada)" },
			{ value: "America/Chicago", label: "Central Time (US & Canada)" },
			{ value: "America/Denver", label: "Mountain Time (US & Canada)" },
			{
				value: "America/Los_Angeles",
				label: "Pacific Time (US & Canada)"
			},
			{
				value: "America/St_Johns",
				label: "Newfoundland (NDT)"
			},
			{ value: "Europe/London", label: "London, Dublin (GMT/BST)" },
			{ value: "Europe/Berlin", label: "Berlin, Paris (CET)" },
			{ value: "Asia/Kolkata", label: "India (IST)" },
			{ value: "Asia/Singapore", label: "Singapore (SGT)" },
			{ value: "UTC", label: "Coordinated Universal Time (UTC)" }
		],
		section: "essentials",
		icon: <IconClock />
	},
	{
		id: "location",
		question: "Where are you located?",
		type: "location",
		section: "context",
		icon: <IconMapPin />
	},
	{
		id: "professional-context",
		question: "What's your professional world like?",
		type: "textarea",
		placeholder:
			"e.g., I'm a software developer at a startup, aiming to become a team lead...",
		section: "context",
		icon: <IconBriefcase />
	},
	{
		id: "personal-context",
		question: "What about your personal life and hobbies?",
		type: "textarea",
		placeholder:
			"e.g., I enjoy hiking on weekends, I'm learning to play the guitar...",
		section: "context",
		icon: <IconHeart />
	},
]

const WhatsAppSettings = () => {
	// State for System Notifications
	const [notificationNumber, setNotificationNumber] = useState("")
	const [isNotifLoading, setIsNotifLoading] = useState(true)
	const [isNotifSaving, setIsNotifSaving] = useState(false)

	const fetchNotificationSettings = useCallback(async () => {
		setIsNotifLoading(true)
		try {
			const response = await fetch("/api/settings/whatsapp-notifications")
			if (!response.ok)
				throw new Error(
					"Failed to fetch WhatsApp notification settings."
				)
			const data = await response.json()
			setNotificationNumber(data.whatsapp_notifications_number || "")
		} catch (error) {
			toast.error(error.message)
		} finally {
			setIsNotifLoading(false)
		}
	}, [])

	useEffect(() => {
		fetchNotificationSettings()
	}, [fetchNotificationSettings])

	const handleSaveNotifNumber = async () => {
		setIsNotifSaving(true)
		try {
			const response = await fetch(
				"/api/settings/whatsapp-notifications",
				{
					method: "POST",
					headers: { "Content-Type": "application/json" },
					body: JSON.stringify({
						whatsapp_notifications_number: notificationNumber
					})
				}
			)
			const data = await response.json()
			if (!response.ok)
				throw new Error(data.detail || "Failed to save number.")
			toast.success("Notifications enabled for this number!")
		} catch (error) {
			toast.error(error.message)
		} finally {
			setIsNotifSaving(false)
		}
	}

	const handleRemoveNotifNumber = async () => {
		setIsNotifSaving(true)
		try {
			const response = await fetch(
				"/api/settings/whatsapp-notifications",
				{
					method: "POST",
					headers: { "Content-Type": "application/json" },
					body: JSON.stringify({ whatsapp_notifications_number: "" })
				}
			)
			if (!response.ok) throw new Error("Failed to remove number.")
			setNotificationNumber("")
			toast.success("Notification number removed.")
		} catch (error) {
			toast.error(error.message)
		} finally {
			setIsNotifSaving(false)
		}
	}

	const hasNotifNumber =
		notificationNumber && notificationNumber.trim() !== ""

	return (
		<section className="space-y-8">
			{/* System Notifications */}
			<div>
				<h2 className="text-xl font-semibold mb-5 text-gray-300 border-b border-[var(--color-primary-surface-elevated)] pb-2">
					WhatsApp Notifications
				</h2>
				<div className="bg-[var(--color-primary-surface)]/50 p-4 md:p-6 rounded-lg border border-[var(--color-primary-surface-elevated)]">
					<p className="text-gray-400 text-sm mb-4">
						Receive important system notifications (e.g., task
						completions) on WhatsApp. Enter your number including
						the country code (e.g., +14155552671).
					</p>
					{isNotifLoading ? (
						<div className="flex justify-center mt-4">
							<IconLoader className="w-6 h-6 animate-spin text-[var(--color-accent-blue)]" />
						</div>
					) : (
						<div className="space-y-4">
							<div className="flex flex-col sm:flex-row gap-2">
								<div className="relative flex-grow">
									<IconBrandWhatsapp
										className="absolute left-3 top-1/2 -translate-y-1/2 text-green-500"
										size={20}
									/>
									<input
										type="tel"
										value={notificationNumber}
										onChange={(e) =>
											setNotificationNumber(
												e.target.value
											)
										}
										placeholder="Enter number for notifications"
										className="w-full pl-10 pr-4 bg-[var(--color-primary-surface-elevated)] border border-neutral-600 rounded-md py-2 text-white placeholder-gray-400 focus:outline-none focus:ring-2 focus:ring-[var(--color-accent-blue)]"
									/>
								</div>
								<div className="flex gap-2 justify-end">
									<button
										onClick={handleSaveNotifNumber}
										disabled={
											isNotifSaving ||
											!notificationNumber.trim()
										}
										className="flex items-center py-2 px-4 rounded-md bg-[var(--color-accent-blue)] hover:bg-[var(--color-accent-blue-hover)] text-white font-medium transition-colors"
									>
										{isNotifSaving ? (
											<IconLoader className="w-4 h-4 mr-2 animate-spin" />
										) : (
											<IconPlus className="w-4 h-4 mr-2" />
										)}{" "}
										{hasNotifNumber ? "Update" : "Save"}
									</button>
									{hasNotifNumber && (
										<button
											onClick={handleRemoveNotifNumber}
											disabled={isNotifSaving}
											className="flex items-center py-2 px-4 rounded-md bg-[var(--color-accent-red)]/80 hover:bg-[var(--color-accent-red)] text-white font-medium transition-colors"
										>
											<IconX className="w-4 h-4 mr-2" />{" "}
											Remove
										</button>
									)}
								</div>
							</div>
						</div>
					)}
				</div>
			</div>
		</section>
	)
}

const ShortcutsSettings = () => {
	const shortcuts = {
		Global: [
			{ keys: ["Ctrl", "M"], description: "Open Chat" },
			{ keys: ["Ctrl", "B"], description: "Toggle Notifications" },
			{ keys: ["Esc"], description: "Close Modal / Chat" },
			{ keys: ["Ctrl", "K"], description: "Open Command Palette" }
		],
		Navigation: [
			{ keys: ["Ctrl", "H"], description: "Go to Chat" },
			{ keys: ["Ctrl", "J"], description: "Go to Notes" },
			{ keys: ["Ctrl", "A"], description: "Go to Tasks" },
			{ keys: ["Ctrl", "I"], description: "Go to Integrations" },
			{ keys: ["Ctrl", "S"], description: "Go to Settings" }
		]
	}

	return (
		<section>
			<h2 className="text-xl font-semibold mb-5 text-gray-300 border-b border-[var(--color-primary-surface-elevated)] pb-2 flex items-center gap-2">
				<IconKeyboard />
				Keyboard Shortcuts
			</h2>
			<div className="bg-[var(--color-primary-surface)]/50 p-4 md:p-6 rounded-lg border border-[var(--color-primary-surface-elevated)]">
				<div className="grid grid-cols-1 md:grid-cols-2 gap-8">
					{Object.entries(shortcuts).map(([category, list]) => (
						<div key={category}>
							<h3 className="text-lg font-semibold text-[var(--color-accent-blue)] mb-4">
								{category}
							</h3>
							<div className="space-y-3">
								{list.map((shortcut) => (
									<div
										key={shortcut.description}
										className="flex justify-between items-center text-sm"
									>
										<span className="text-neutral-300">
											{shortcut.description}
										</span>
										<div className="flex items-center gap-2">
											{shortcut.keys.map((key) => (
												<kbd
													key={key}
													className="px-2 py-1.5 text-xs font-semibold text-gray-300 bg-neutral-700 border border-neutral-600 rounded-md"
												>
													{key}
												</kbd>
											))}
										</div>
									</div>
								))}
							</div>
						</div>
					))}
				</div>
			</div>
		</section>
	)
}

const TestingTools = () => {
	const [serviceName, setServiceName] = useState("gmail")
	const [eventData, setEventData] = useState(
		'{\n  "subject": "Project Alpha Kick-off",\n  "body": "Hi team, let\'s schedule a meeting for next Tuesday to discuss the Project Alpha kick-off. John, please prepare the presentation."\n}'
	)
	const [isSubmitting, setIsSubmitting] = useState(false)

	const handleSubmit = async (e) => {
		e.preventDefault()
		setIsSubmitting(true)
		let parsedData
		try {
			parsedData = JSON.parse(eventData)
		} catch (error) {
			toast.error("Invalid JSON in event data.")
			setIsSubmitting(false)
			return
		}

		try {
			const response = await fetch("/api/testing/inject-context", {
				method: "POST",
				headers: { "Content-Type": "application/json" },
				body: JSON.stringify({
					service_name: serviceName,
					event_data: parsedData
				})
			})
			const result = await response.json()
			if (!response.ok) {
				throw new Error(result.error || "Failed to inject event.")
			}
			toast.success(
				`Event injected successfully! Event ID: ${result.event_id}`
			)
		} catch (error) {
			toast.error(error.message)
		} finally {
			setIsSubmitting(false)
		}
	}

	const handleServiceChange = (e) => {
		const newService = e.target.value
		setServiceName(newService)
		if (newService === "gmail") {
			setEventData(
				'{\n  "subject": "Project Alpha Kick-off",\n  "body": "Hi team, let\'s schedule a meeting for next Tuesday to discuss the Project Alpha kick-off. John, please prepare the presentation."\n}'
			)
		} else if (newService === "gcalendar") {
			setEventData(
				'{\n  "summary": "Finalize Q3 report",\n  "description": "Need to finalize the Q3 sales report with Sarah before the end of the week."\n}'
			)
		}
	}
	const [isTriggeringScheduler, setIsTriggeringScheduler] = useState(false)

	const [whatsAppNumber, setWhatsAppNumber] = useState("")
	const [isVerifying, setIsVerifying] = useState(false)
	const [isSending, setIsSending] = useState(false)
	const [verificationResult, setVerificationResult] = useState({
		status: null,
		message: ""
	})

	const handleTriggerScheduler = async () => {
		setIsTriggeringScheduler(true)
		try {
			const response = await fetch("/api/testing/trigger-scheduler", {
				method: "POST"
			})
			const result = await response.json()
			if (!response.ok) {
				throw new Error(result.detail || "Failed to trigger scheduler.")
			}
			toast.success(result.message)
		} catch (error) {
			toast.error(error.message)
		} finally {
			setIsTriggeringScheduler(false)
		}
	}
	const handleVerifyWhatsApp = async () => {
		if (!whatsAppNumber) {
			toast.error("Please enter a phone number to verify.")
			return
		}
		setIsVerifying(true)
		setVerificationResult({ status: null, message: "Verifying..." })
		try {
			const response = await fetch("/api/testing/whatsapp/verify", {
				method: "POST",
				headers: { "Content-Type": "application/json" },
				body: JSON.stringify({ phone_number: whatsAppNumber })
			})
			const result = await response.json()
			if (!response.ok) {
				throw new Error(result.detail || "Verification request failed.")
			}

			if (result.numberExists) {
				toast.success("Verification successful!")
				setVerificationResult({
					status: "success",
					message: `Number is valid. Chat ID: ${result.chatId}`
				})
			} else {
				toast.error("Number not found on WhatsApp.")
				setVerificationResult({
					status: "failure",
					message:
						"This phone number does not appear to be registered on WhatsApp."
				})
			}
		} catch (error) {
			toast.error(error.message)
			setVerificationResult({ status: "failure", message: error.message })
		} finally {
			setIsVerifying(false)
		}
	}

	const handleSendTestWhatsApp = async () => {
		if (!whatsAppNumber) {
			toast.error("Please enter a phone number to send a message to.")
			return
		}
		setIsSending(true)
		try {
			const response = await fetch("/api/testing/whatsapp", {
				method: "POST",
				headers: { "Content-Type": "application/json" },
				body: JSON.stringify({ phone_number: whatsAppNumber })
			})
			const result = await response.json()
			if (!response.ok) {
				throw new Error(
					result.detail || "Failed to send test notification."
				)
			}
			toast.success("Test notification sent successfully!")
		} catch (error) {
			toast.error(`Send failed: ${error.message}`)
		} finally {
			setIsSending(false)
		}
	}

	return (
		<section>
			<h2 className="text-xl font-semibold mb-5 text-gray-300 border-b border-[var(--color-primary-surface-elevated)] pb-2 flex items-center gap-2">
				<IconFlask />
				Developer Tools
			</h2>
			<div className="bg-[var(--color-primary-surface)]/50 p-4 md:p-6 rounded-lg border border-[var(--color-primary-surface-elevated)]">
				<h3 className="font-semibold text-lg text-white mb-2">
					Inject Context Event
				</h3>
				<p className="text-gray-400 text-sm mb-4">
					Simulate a polling event by manually injecting context data
					into the processing pipeline. This is useful for testing the
					extractor and planner workers.
				</p>
				<form onSubmit={handleSubmit} className="space-y-4">
					<div>
						<label
							htmlFor="serviceName"
							className="block text-sm font-medium text-gray-300 mb-1"
						>
							Service
						</label>
						<select
							id="serviceName"
							value={serviceName}
							onChange={handleServiceChange}
							className="w-full bg-[var(--color-primary-surface-elevated)] border border-neutral-600 rounded-md px-3 py-2 text-white focus:outline-none focus:ring-2 focus:ring-[var(--color-accent-blue)]"
						>
							<option value="gmail">Gmail</option>
							<option value="gcalendar">Google Calendar</option>
						</select>
					</div>
					<div>
						<label
							htmlFor="eventData"
							className="block text-sm font-medium text-gray-300 mb-1"
						>
							Event Data (JSON)
						</label>
						<textarea
							id="eventData"
							value={eventData}
							onChange={(e) => setEventData(e.target.value)}
							rows={8}
							className="w-full font-mono text-xs bg-[var(--color-primary-surface-elevated)] border border-neutral-600 rounded-md px-3 py-2 text-white placeholder-gray-400 focus:outline-none focus:ring-2 focus:ring-[var(--color-accent-blue)]"
							placeholder='e.g., { "subject": "Hello", "body": "World" }'
						/>
					</div>
					<div className="flex justify-end">
						<button
							type="submit"
							disabled={isSubmitting}
							className="flex items-center py-2 px-4 rounded-md bg-[var(--color-accent-blue)] hover:bg-[var(--color-accent-blue-hover)] text-white font-medium transition-colors disabled:opacity-50"
						>
							{isSubmitting ? (
								<IconLoader className="w-5 h-5 animate-spin" />
							) : (
								"Inject Event"
							)}
						</button>
					</div>
				</form>
			</div>
			{/* WhatsApp Test Tools */}
			<div className="bg-[var(--color-primary-surface)]/50 p-4 md:p-6 rounded-lg border border-[var(--color-primary-surface-elevated)] mt-6">
				<h3 className="font-semibold text-lg text-white mb-2">
					Test WhatsApp Integration
				</h3>
				<p className="text-gray-400 text-sm mb-4">
					Verify a phone number's existence on WhatsApp and then send
					a test message. The number must include the country code
					(e.g., +14155552671).
				</p>
				<div className="flex flex-col sm:flex-row gap-2">
					<div className="relative flex-grow">
						<IconBrandWhatsapp
							className="absolute left-3 top-1/2 -translate-y-1/2 text-green-500"
							size={20}
						/>
						<input
							type="tel"
							value={whatsAppNumber}
							onChange={(e) => {
								setWhatsAppNumber(e.target.value)
								setVerificationResult({
									status: null,
									message: ""
								}) // Reset on change
							}}
							placeholder="Enter WhatsApp Number with country code"
							className="w-full pl-10 pr-4 bg-[var(--color-primary-surface-elevated)] border border-neutral-600 rounded-md py-2 text-white placeholder-gray-400 focus:outline-none focus:ring-2 focus:ring-[var(--color-accent-blue)]"
						/>
					</div>
					<div className="flex gap-2 justify-end">
						<button
							onClick={handleVerifyWhatsApp}
							disabled={isVerifying || isSending}
							className="flex items-center justify-center py-2 px-4 rounded-md bg-purple-600 hover:bg-purple-500 text-white font-medium transition-colors disabled:opacity-50"
						>
							{isVerifying ? (
								<IconLoader className="w-5 h-5 animate-spin" />
							) : (
								"Verify"
							)}
						</button>
						<button
							onClick={handleSendTestWhatsApp}
							disabled={isSending || isVerifying}
							className="flex items-center justify-center py-2 px-4 rounded-md bg-[var(--color-accent-blue)] hover:bg-[var(--color-accent-blue-hover)] text-white font-medium transition-colors disabled:opacity-50"
						>
							{isSending ? (
								<IconLoader className="w-5 h-5 animate-spin" />
							) : (
								"Send Test"
							)}
						</button>
					</div>
				</div>
				{verificationResult.message && (
					<p
						className={cn(
							"text-sm mt-3",
							verificationResult.status === "success"
								? "text-green-400"
								: "text-red-400"
						)}
					>
						{verificationResult.message}
					</p>
				)}
			</div>
<<<<<<< HEAD
			{/* Scheduler Test Tool */}
			<div className="bg-[var(--color-primary-surface)]/50 p-4 md:p-6 rounded-lg border border-[var(--color-primary-surface-elevated)] mt-6">
				<h3 className="font-semibold text-lg text-white mb-2">
					Trigger Task Scheduler
				</h3>
				<p className="text-gray-400 text-sm mb-4">
					Manually run the Celery Beat scheduler task
					(`run_due_tasks`) to immediately check for and execute any
					due scheduled or recurring tasks. This is useful for testing
					without waiting for the 5-minute interval.
				</p>
				<div className="flex justify-end">
					<button
						onClick={handleTriggerScheduler}
						disabled={isTriggeringScheduler}
						className="flex items-center py-2 px-4 rounded-md bg-purple-600 hover:bg-purple-500 text-white font-medium transition-colors disabled:opacity-50"
					>
						{isTriggeringScheduler ? (
							<IconLoader className="w-5 h-5 animate-spin" />
						) : (
							"Run Scheduler Now"
=======
		</section>
	)
}

const AIPersonalitySettings = () => {
	const [settings, setSettings] = useState({
		agentName: "Sentient",
		responseVerbosity: "Balanced",
		humorLevel: "Balanced",
		useEmojis: true,
		quietHours: { enabled: false, start: "22:00", end: "08:00" },
		notificationControls: {
			taskNeedsApproval: true,
			taskCompleted: true,
			taskFailed: false,
			proactiveSummary: false,
			importantInsights: false
		}
	})
	const [isLoading, setIsLoading] = useState(true)
	const [isSaving, setIsSaving] = useState(false)
	const [isOpen, setIsOpen] = useState(true)

	const fetchSettings = useCallback(async () => {
		setIsLoading(true)
		try {
			const response = await fetch("/api/settings/ai-personality")
			if (!response.ok) throw new Error("Failed to fetch AI settings.")
			const data = await response.json()
			setSettings(data)
		} catch (error) {
			toast.error(error.message)
		} finally {
			setIsLoading(false)
		}
	}, [])

	useEffect(() => {
		fetchSettings()
	}, [fetchSettings])

	const handleSave = async () => {
		setIsSaving(true)
		try {
			const response = await fetch("/api/settings/ai-personality", {
				method: "POST",
				headers: { "Content-Type": "application/json" },
				body: JSON.stringify(settings)
			})
			if (!response.ok) {
				const errorData = await response.json()
				throw new Error(errorData.error || "Failed to save settings.")
			}
			toast.success("AI settings updated successfully!")
		} catch (error) {
			toast.error(error.message)
		} finally {
			setIsSaving(false)
		}
	}

	const handleInputChange = (field, value) => {
		setSettings((prev) => ({ ...prev, [field]: value }))
	}

	const handleQuietHoursChange = (field, value) => {
		setSettings((prev) => ({
			...prev,
			quietHours: { ...prev.quietHours, [field]: value }
		}))
	}

	const handleNotificationChange = (field) => {
		setSettings((prev) => ({
			...prev, // Spread previous settings
			notificationControls: {
				...prev.notificationControls,
				[field]: !prev.notificationControls[field]
			}
		}))
	}

	if (isLoading) {
		return (
			<div className="flex justify-center items-center p-8">
				<IconLoader className="animate-spin" />
			</div>
		)
	}

	return (
		<section>
			<div className="flex justify-between items-center mb-5">
				<button
					onClick={() => setIsOpen(!isOpen)}
					className="w-full flex justify-between items-center py-2 text-left"
				>
					<h2 className="text-xl font-semibold text-gray-300 flex items-center gap-3">
						<IconMessageChatbot /> AI Behavior & Personality
					</h2>
					<IconChevronDown
						className={cn(
							"transition-transform duration-200",
							isOpen && "rotate-180"
>>>>>>> e27fa5dd
						)}
					</button>
				</div>
			</div>
		</section>
	)
}

const ProfileSettings = ({ initialData, onSave, isSaving }) => {
	const [formData, setFormData] = useState(initialData || {})
	const [openSections, setOpenSections] = useState({
		essentials: true,
		context: true,
		personality: true
	})

	useEffect(() => {
		setFormData(initialData || {})
	}, [initialData])

	const handleAnswer = (questionId, answer) => {
		setFormData((prev) => ({ ...prev, [questionId]: answer }))
	}

	const handleMultiChoice = (questionId, option) => {
		const currentAnswers = formData[questionId] || []
		const limit = questions.find((q) => q.id === questionId)?.limit || 1
		const newAnswers = currentAnswers.includes(option)
			? currentAnswers.filter((item) => item !== option)
			: currentAnswers.length < limit
				? [...currentAnswers, option]
				: currentAnswers
		setFormData((prev) => ({ ...prev, [questionId]: newAnswers }))
	}

	return (
		<section>
			<div className="flex justify-between items-center">
				<h2 className="text-xl font-semibold text-gray-300 border-b border-[var(--color-primary-surface-elevated)] pb-2 flex-grow">
					About You
				</h2>
				<button
					onClick={() => onSave(formData)}
					disabled={isSaving}
					className="ml-4 py-2 px-4 rounded-md bg-[var(--color-accent-blue)] hover:bg-[var(--color-accent-blue-hover)] text-white font-medium transition-colors flex items-center"
				>
					{isSaving ? (
						<IconLoader className="w-5 h-5 animate-spin" />
					) : (
						"Save Profile"
					)}
				</button>
			</div>
			<p className="text-gray-400 text-sm mt-2 mb-6">
				This information helps me personalize my responses and actions
				for you.
			</p>

			<div className="space-y-8">
				{Object.entries(questionSections).map(
					([key, { title, icon }]) => (
						<div key={key}>
							<button
								onClick={() =>
									setOpenSections((p) => ({
										...p,
										[key]: !p[key]
									}))
								}
								className="w-full flex justify-between items-center py-2 text-left"
							>
								<h3 className="text-lg font-semibold text-gray-300 flex items-center gap-3">
									{icon}
									{title}
								</h3>
								<IconChevronDown
									className={cn(
										"transition-transform duration-200",
										openSections[key] && "rotate-180"
									)}
								/>
							</button>
							{openSections[key] && (
								<div className="space-y-6 mt-4 pl-4 md:pl-8 border-l-2 border-[var(--color-primary-surface-elevated)]">
									{questions
										.filter((q) => q.section === key)
										.map((q) => (
											<div
												key={q.id}
												className="min-h-[68px]"
											>
												<label className="block text-sm font-medium text-gray-200 mb-2">
													{q.question}
												</label>
												{(() => {
													switch (q.type) {
														case "text-input":
															return (
																// eslint-disable-line
																<input
																	type="text"
																	value={
																		formData[
																			q.id
																		] || ""
																	}
																	onChange={(
																		e
																	) =>
																		handleAnswer(
																			q.id,
																			e
																				.target
																				.value
																		)
																	}
																	className="w-full bg-[var(--color-primary-surface-elevated)] border border-neutral-600 rounded-md px-3 py-2 text-white placeholder-gray-400 focus:outline-none focus:ring-2 focus:ring-[var(--color-accent-blue)]"
																	placeholder={
																		q.placeholder
																	}
																/>
															)
														case "textarea":
															return (
																// eslint-disable-line
																<textarea
																	value={
																		formData[
																			q.id
																		] || ""
																	}
																	onChange={(
																		e
																	) =>
																		handleAnswer(
																			q.id,
																			e
																				.target
																				.value
																		)
																	}
																	rows={3}
																	className="w-full bg-[var(--color-primary-surface-elevated)] border border-neutral-600 rounded-md px-3 py-2 text-white placeholder-gray-400 focus:outline-none focus:ring-2 focus:ring-[var(--color-accent-blue)]"
																	placeholder={
																		q.placeholder
																	}
																/>
															)
														case "select":
															return (
																// eslint-disable-line
																<select
																	value={
																		formData[
																			q.id
																		] || ""
																	}
																	onChange={(
																		e
																	) =>
																		handleAnswer(
																			q.id,
																			e
																				.target
																				.value
																		)
																	}
																	className="w-full bg-[var(--color-primary-surface-elevated)] border border-neutral-600 rounded-md px-3 py-2 text-white focus:outline-none focus:ring-2 focus:ring-[var(--color-accent-blue)]"
																>
																	{q.options.map(
																		(
																			opt
																		) => (
																			<option
																				key={
																					opt.value
																				}
																				value={
																					opt.value
																				}
																			>
																				{
																					opt.label
																				}
																			</option>
																		)
																	)}
																</select>
															)
														case "single-choice":
														case "multi-choice":
															return (
																<div className="flex flex-wrap gap-2">
																	{q.options.map(
																		(
																			opt
																		) => (
																			<button
																				key={
																					opt
																				}
																				onClick={() =>
																					q.type ===
																					"single-choice"
																						? handleAnswer(
																								q.id,
																								opt
																							)
																						: handleMultiChoice(
																								q.id,
																								opt
																							)
																				}
																				className={cn(
																					"px-3 py-1.5 rounded-full text-sm font-medium border-2 transition-colors",
																					(
																						Array.isArray(
																							formData[
																								q
																									.id
																							]
																						)
																							? formData[
																									q
																										.id
																								].includes(
																									opt
																								)
																							: formData[
																									q
																										.id
																								] ===
																								opt
																					)
																						? "bg-[var(--color-accent-blue)] border-[var(--color-accent-blue)] text-white"
																						: "bg-transparent border-[var(--color-primary-surface-elevated)] text-gray-300 hover:border-[var(--color-accent-blue)]"
																				)}
																			>
																				{
																					opt
																				}
																			</button>
																		)
																	)}
																</div>
															)
														case "location": // Simplified for now
															const locationValue =
																formData[q.id]
															const isGpsLocation =
																typeof locationValue ===
																	"object" &&
																locationValue !==
																	null &&
																locationValue.latitude

															if (isGpsLocation) {
																return (
																	<div className="flex items-center gap-2">
																		<p className="w-full bg-[var(--color-primary-surface)] border border-neutral-700 rounded-md px-3 py-2 text-gray-300">
																			{`Lat: ${locationValue.latitude?.toFixed(
																				4
																			)}, Lon: ${locationValue.longitude?.toFixed(
																				4
																			)} (Detected)`}
																		</p>
																		<button
																			onClick={() =>
																				handleAnswer(
																					q.id,
																					""
																				)
																			}
																			className="p-2 text-gray-400 hover:text-white hover:bg-neutral-600 rounded-md"
																			title="Clear and enter manually"
																		>
																			<IconX
																				size={
																					18
																				}
																			/>
																		</button>
																	</div>
																)
															}
															return (
																<input
																	type="text"
																	value={
																		formData[
																			q.id
																		] || ""
																	}
																	onChange={(
																		e
																	) =>
																		handleAnswer(
																			q.id,
																			e
																				.target
																				.value
																		)
																	}
																	className="w-full bg-[var(--color-primary-surface-elevated)] border border-neutral-600 rounded-md px-3 py-2 text-white placeholder-gray-400 focus:outline-none focus:ring-2 focus:ring-[var(--color-accent-blue)]"
																	placeholder="City, Country"
																/>
															)
														default:
															return null
													}
												})()}
											</div>
										))}
								</div>
							)}
						</div>
					)
				)}
			</div>
		</section>
	)
}

const ProfilePage = () => {
	const [profileData, setProfileData] = useState(null)
	const [isSavingProfile, setIsSavingProfile] = useState(false)

	const handleSaveProfile = async (newOnboardingData) => {
		setIsSavingProfile(true)
		try {
			const payload = {
				onboardingAnswers: newOnboardingData,
				personalInfo: {
					name: newOnboardingData["user-name"],
					location: newOnboardingData["location"],
					timezone: newOnboardingData["timezone"]
				},
				preferences: {}
			}

			const response = await fetch("/api/settings/profile", {
				method: "POST",
				headers: { "Content-Type": "application/json" },
				body: JSON.stringify(payload)
			})

			if (!response.ok) {
				const errorData = await response.json()
				throw new Error(errorData.error || "Failed to save profile")
			}
			toast.success("Profile updated successfully!")
			fetchData() // Refresh data to show changes
		} catch (error) {
			toast.error(`Error saving profile: ${error.message}`)
		} finally {
			setIsSavingProfile(false)
		}
	}

	const fetchData = useCallback(async () => {
		try {
			const [response, profileResponse] = await Promise.all([
				fetch("/api/user/data"),
				fetch("/api/user/profile")
			])
			if (!response.ok) {
				const errorData = await response.json()
				throw new Error(
					errorData.message || "Failed to fetch user data"
				)
			}
			if (!profileResponse.ok)
				throw new Error("Failed to fetch user profile")
			const result = await response.json()
			const profile = await profileResponse.json()
			if (result.data) {
				setProfileData({ ...profile, ...result.data })
			}
		} catch (error) {
			toast.error(`Failed to fetch user data: ${error.message}`)
		}
	}, [])

	useEffect(() => {
		fetchData()
	}, [fetchData])

	const ProfileHeader = () => (
		<div className="flex flex-col sm:flex-row items-start sm:items-center gap-4 sm:gap-6 mb-10">
			<img
				src={profileData?.picture || "/images/half-logo-dark.svg"}
				alt="Profile"
				className="w-20 h-20 sm:w-24 sm:h-24 rounded-full border-4 border-[var(--color-primary-surface-elevated)] shadow-lg"
			/>
			<div>
				<h1 className="text-2xl sm:text-3xl lg:text-4xl font-semibold text-[var(--color-text-primary)]">
					{profileData?.personalInfo?.name || "Your Profile"}
				</h1>
				<p className="text-[var(--color-text-secondary)] mt-1">
					Manage your settings and how Sentient interacts with you.
				</p>
			</div>
		</div>
	)

	return (
		<div className="flex-1 flex h-screen bg-[var(--color-primary-background)] text-[var(--color-text-primary)] overflow-x-hidden">
			<Tooltip
				id="settings-tooltip"
				place="right-start"
				style={{ zIndex: 9999 }}
			/>
			<Tooltip
				id="page-help-tooltip"
				place="right-start"
				style={{ zIndex: 9999 }}
			/>
			<div className="flex-1 flex flex-col overflow-hidden relative w-full md:pl-20 pb-16 md:pb-0">
				<main className="flex-1 overflow-y-auto p-4 sm:p-6 md:p-10 custom-scrollbar">
					<HelpTooltip content="Customize your experience here. Teach Sentient about yourself, change its personality, manage notifications, and connect your LinkedIn profile." />
					<div className="w-full max-w-5xl mx-auto space-y-10">
						<ProfileHeader />
						<ProfileSettings
							initialData={profileData?.onboardingAnswers}
							onSave={handleSaveProfile}
							isSaving={isSavingProfile}
						/>
						<WhatsAppSettings />
						<ShortcutsSettings />
						{process.env.NEXT_PUBLIC_ENVIRONMENT !== "prod" &&
							process.env.NEXT_PUBLIC_ENVIRONMENT !== "stag" && (
								<TestingTools />
							)}
					</div>
				</main>
			</div>
		</div>
	)
}

export default ProfilePage<|MERGE_RESOLUTION|>--- conflicted
+++ resolved
@@ -605,7 +605,6 @@
 					</p>
 				)}
 			</div>
-<<<<<<< HEAD
 			{/* Scheduler Test Tool */}
 			<div className="bg-[var(--color-primary-surface)]/50 p-4 md:p-6 rounded-lg border border-[var(--color-primary-surface-elevated)] mt-6">
 				<h3 className="font-semibold text-lg text-white mb-2">
@@ -627,112 +626,6 @@
 							<IconLoader className="w-5 h-5 animate-spin" />
 						) : (
 							"Run Scheduler Now"
-=======
-		</section>
-	)
-}
-
-const AIPersonalitySettings = () => {
-	const [settings, setSettings] = useState({
-		agentName: "Sentient",
-		responseVerbosity: "Balanced",
-		humorLevel: "Balanced",
-		useEmojis: true,
-		quietHours: { enabled: false, start: "22:00", end: "08:00" },
-		notificationControls: {
-			taskNeedsApproval: true,
-			taskCompleted: true,
-			taskFailed: false,
-			proactiveSummary: false,
-			importantInsights: false
-		}
-	})
-	const [isLoading, setIsLoading] = useState(true)
-	const [isSaving, setIsSaving] = useState(false)
-	const [isOpen, setIsOpen] = useState(true)
-
-	const fetchSettings = useCallback(async () => {
-		setIsLoading(true)
-		try {
-			const response = await fetch("/api/settings/ai-personality")
-			if (!response.ok) throw new Error("Failed to fetch AI settings.")
-			const data = await response.json()
-			setSettings(data)
-		} catch (error) {
-			toast.error(error.message)
-		} finally {
-			setIsLoading(false)
-		}
-	}, [])
-
-	useEffect(() => {
-		fetchSettings()
-	}, [fetchSettings])
-
-	const handleSave = async () => {
-		setIsSaving(true)
-		try {
-			const response = await fetch("/api/settings/ai-personality", {
-				method: "POST",
-				headers: { "Content-Type": "application/json" },
-				body: JSON.stringify(settings)
-			})
-			if (!response.ok) {
-				const errorData = await response.json()
-				throw new Error(errorData.error || "Failed to save settings.")
-			}
-			toast.success("AI settings updated successfully!")
-		} catch (error) {
-			toast.error(error.message)
-		} finally {
-			setIsSaving(false)
-		}
-	}
-
-	const handleInputChange = (field, value) => {
-		setSettings((prev) => ({ ...prev, [field]: value }))
-	}
-
-	const handleQuietHoursChange = (field, value) => {
-		setSettings((prev) => ({
-			...prev,
-			quietHours: { ...prev.quietHours, [field]: value }
-		}))
-	}
-
-	const handleNotificationChange = (field) => {
-		setSettings((prev) => ({
-			...prev, // Spread previous settings
-			notificationControls: {
-				...prev.notificationControls,
-				[field]: !prev.notificationControls[field]
-			}
-		}))
-	}
-
-	if (isLoading) {
-		return (
-			<div className="flex justify-center items-center p-8">
-				<IconLoader className="animate-spin" />
-			</div>
-		)
-	}
-
-	return (
-		<section>
-			<div className="flex justify-between items-center mb-5">
-				<button
-					onClick={() => setIsOpen(!isOpen)}
-					className="w-full flex justify-between items-center py-2 text-left"
-				>
-					<h2 className="text-xl font-semibold text-gray-300 flex items-center gap-3">
-						<IconMessageChatbot /> AI Behavior & Personality
-					</h2>
-					<IconChevronDown
-						className={cn(
-							"transition-transform duration-200",
-							isOpen && "rotate-180"
->>>>>>> e27fa5dd
 						)}
 					</button>
 				</div>
