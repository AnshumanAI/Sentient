// src/client/app/api/settings/integrations/connect/oauth/callback/route.js
import { NextResponse } from "next/server"
import { headers } from "next/headers"

export async function GET(request) {
	const { searchParams } = new URL(request.url)
	const code = searchParams.get("code")
	const state = searchParams.get("state") // This will be 'gdrive', 'gcalendar', etc.
	const error = searchParams.get("error")

	const publicBaseUrl = process.env.APP_BASE_URL
	if (!publicBaseUrl) {
		console.error("APP_BASE_URL environment variable is not set.")
		return new Response("Server configuration error.", { status: 500 })
	}

<<<<<<< HEAD
	// FIX: Use the public-facing APP_BASE_URL for redirection, not the internal request.url.
	// This ensures the browser is redirected to the correct, publicly accessible address.
	const integrationsUrl = new URL("/integrations", baseUrl)
=======
	// Determine the correct URL for server-side fetching.
	// In a docker-compose self-host setup, containers communicate via internal service names.
	// In all other environments (local dev, cloud), use the public URL.
	const isSelfHostDocker = process.env.NEXT_PUBLIC_ENVIRONMENT === "selfhost"
	const apiUrlForFetch = isSelfHostDocker
		? process.env.INTERNAL_CLIENT_URL
		: publicBaseUrl

	const settingsUrl = new URL("/settings", publicBaseUrl) // Browser redirects always use the public URL.
>>>>>>> 7ca25dd7

	if (error) {
		// User denied access or an error occurred
		integrationsUrl.searchParams.set(
			"integration_error",
			`Google authorization failed: ${error}`
		)
		return NextResponse.redirect(integrationsUrl)
	}

	if (!code || !state) {
		integrationsUrl.searchParams.set(
			"integration_error",
			"Authorization failed. Missing code or state from Google."
		)
		return NextResponse.redirect(integrationsUrl)
	}

	try {
		const headersList = await headers() // Needs to be awaited
		const cookie = headersList.get("cookie") // Now this is safe to call
		// The browser session (cookie) is automatically forwarded by Next.js server-side fetch,
		// which authenticates the user to our own API proxy.
		const apiResponse = await fetch(
			`${apiUrlForFetch}/api/settings/integrations/connect/oauth`,
			{
				method: "POST",
				headers: {
					"Content-Type": "application/json",
					...(cookie && { Cookie: cookie }) // Forward the session cookie
				},
				body: JSON.stringify({
					service_name: state,
					code: code,
					redirect_uri: `${publicBaseUrl}/api/settings/integrations/connect/oauth/callback`
				})
			}
		)

		if (!apiResponse.ok) {
			const errorData = await apiResponse.json()
			throw new Error(
				errorData.error ||
					"Failed to connect integration on the server."
			)
		}

		// Redirect to settings page with success indicator
		integrationsUrl.searchParams.set("integration_success", state)
		return NextResponse.redirect(integrationsUrl)
	} catch (e) {
		console.error("OAuth callback error:", e)
		integrationsUrl.searchParams.set("integration_error", e.message)
		return NextResponse.redirect(integrationsUrl)
	}
}<|MERGE_RESOLUTION|>--- conflicted
+++ resolved
@@ -14,11 +14,6 @@
 		return new Response("Server configuration error.", { status: 500 })
 	}
 
-<<<<<<< HEAD
-	// FIX: Use the public-facing APP_BASE_URL for redirection, not the internal request.url.
-	// This ensures the browser is redirected to the correct, publicly accessible address.
-	const integrationsUrl = new URL("/integrations", baseUrl)
-=======
 	// Determine the correct URL for server-side fetching.
 	// In a docker-compose self-host setup, containers communicate via internal service names.
 	// In all other environments (local dev, cloud), use the public URL.
@@ -27,8 +22,9 @@
 		? process.env.INTERNAL_CLIENT_URL
 		: publicBaseUrl
 
-	const settingsUrl = new URL("/settings", publicBaseUrl) // Browser redirects always use the public URL.
->>>>>>> 7ca25dd7
+	// FIX: Use the public-facing APP_BASE_URL for redirection, not the internal request.url.
+	// This ensures the browser is redirected to the correct, publicly accessible address.
+	const integrationsUrl = new URL("/integrations", publicBaseUrl)
 
 	if (error) {
 		// User denied access or an error occurred
