--- conflicted
+++ resolved
@@ -86,8 +86,6 @@
 	whatsapp: IconBrandWhatsapp
 }
 
-<<<<<<< HEAD
-=======
 const MANUAL_INTEGRATION_CONFIGS = {} // Manual integrations removed for Slack and Notion
 
 const ManualTokenEntryModal = ({ integration, onClose, onSuccess }) => {
@@ -274,7 +272,6 @@
 	)
 }
 
->>>>>>> e27fa5dd
 const FilterInputSection = ({
 	title,
 	description,
@@ -457,13 +454,10 @@
 	const [defaultTools, setDefaultTools] = useState([])
 	const [loading, setLoading] = useState(true)
 	const [processingIntegration, setProcessingIntegration] = useState(null)
-<<<<<<< HEAD
 	const [searchQuery, setSearchQuery] = useState("")
 	const [activeCategory, setActiveCategory] = useState("All")
-=======
 	const [selectedIntegration, setSelectedIntegration] = useState(null)
 	const [whatsAppToConnect, setWhatsAppToConnect] = useState(null)
->>>>>>> e27fa5dd
 	const posthog = usePostHog()
 
 	const googleServices = [
@@ -1018,8 +1012,6 @@
 					</div>
 				</main>
 			</div>
-<<<<<<< HEAD
-=======
 			<AnimatePresence>
 				{activeManualIntegration && (
 					<ManualTokenEntryModal
@@ -1047,7 +1039,6 @@
 					/>
 				)}
 			</AnimatePresence>
->>>>>>> e27fa5dd
 		</div>
 	)
 }
