import datetime
import uuid
import json
from zoneinfo import ZoneInfo, ZoneInfoNotFoundError
import asyncio
from typing import Tuple
import logging
from fastapi import APIRouter, Depends, HTTPException, status, Request
from fastapi.responses import JSONResponse, StreamingResponse
from main.chat.models import ChatMessageInput, DeleteMessageRequest # noqa: E501
from main.chat.utils import generate_chat_llm_stream, parse_assistant_response
from main.auth.utils import PermissionChecker, AuthHelper
from main.dependencies import mongo_manager, auth_helper
from main.plans import PLAN_LIMITS

router = APIRouter(
    prefix="/chat",
    tags=["Chat"]
)
logger = logging.getLogger(__name__)
@router.post("/message", summary="Process Chat Message (Overlay Chat)")
async def chat_endpoint(
    request_body: ChatMessageInput, 
    user_id_and_plan: Tuple[str, str] = Depends(auth_helper.get_current_user_id_and_plan)
):
<<<<<<< HEAD
    user_id, plan = user_id_and_plan
    # 1. Check if there are any user messages
    if not any(msg.get("role") == "user" for msg in request_body.messages):
        raise HTTPException(status_code=400, detail="No user message found in the request.")

    # --- Check Usage Limit ---
    usage = await mongo_manager.get_or_create_daily_usage(user_id)
    limit = PLAN_LIMITS[plan].get("text_messages_daily", 0)
    current_count = usage.get("text_messages", 0)

    if current_count >= limit:
        raise HTTPException(
            status_code=status.HTTP_429_TOO_MANY_REQUESTS,
            detail=f"You have reached your daily message limit of {limit}. Please upgrade or try again tomorrow."
        )

    # 2. Save all new user messages since the last assistant message
    for msg in reversed(request_body.messages):
        if msg.get("role") == "assistant":
            break
=======
    # 1. Extract and save only the new user message(s) from the request payload.
    # The client sends its current state, so we find the last assistant message
    # and treat everything after it as new user input.
    last_assistant_index = -1
    for i in range(len(request_body.messages) - 1, -1, -1):
        if request_body.messages[i].get("role") == "assistant":
            last_assistant_index = i
            break

    new_user_messages = request_body.messages[last_assistant_index + 1:]

    if not any(msg.get("role") == "user" for msg in new_user_messages):
        raise HTTPException(status_code=400, detail="No user message found in the request.")

    for msg in new_user_messages:
>>>>>>> 328db761
        if msg.get("role") == "user":
            # The add_message function prevents duplicates based on message_id
            await mongo_manager.add_message(user_id=user_id, role="user", content=msg.get("content", ""), message_id=msg.get("id"))

<<<<<<< HEAD
    # Increment usage after successfully adding the message
    await mongo_manager.increment_daily_usage(user_id, "text_messages")
=======
    # 2. Fetch the canonical, clean history from the database. This is the source of truth.
    db_history = await mongo_manager.get_message_history(user_id, limit=30)
    # The history from DB is newest-to-oldest, we need oldest-to-newest for the LLM.
    clean_history_for_llm = list(reversed(db_history))

>>>>>>> 328db761
    # Fetch comprehensive user context
    user_profile = await mongo_manager.get_user_profile(user_id)
    user_data = user_profile.get("userData", {}) if user_profile else {}
    personal_info = user_data.get("personalInfo", {})

    user_context = {
        "name": personal_info.get("name", "User"),
        "timezone": personal_info.get("timezone", "UTC"),
        "location": personal_info.get("location"),
    }

    async def event_stream_generator():
        assistant_response_buffer = ""
        assistant_message_id = None
        try:
            async for event in generate_chat_llm_stream(
                user_id,
                clean_history_for_llm, # Use the clean history from the database
                user_context,
                db_manager=mongo_manager
            ):
                if not event:
                    continue
                if event.get("type") == "assistantStream":
                    assistant_response_buffer += event.get("token", "")
                    if not assistant_message_id and event.get("messageId"):
                        assistant_message_id = event["messageId"]

                yield json.dumps(event) + "\n"
        except asyncio.CancelledError:
            print(f"[INFO] Client disconnected, stream cancelled for user {user_id}.")
        except Exception as e:
            print(f"[ERROR] Error in chat stream for user {user_id}: {e}")
            error_response = {
                "type": "error",
                "message": "Sorry, I encountered an error while processing your request."
            }
            yield (json.dumps(error_response) + "\n").encode("utf-8")
        finally:
            # Save the complete assistant response at the end of the stream
            if assistant_response_buffer.strip() and assistant_message_id:
                # NEW: Parse the response before saving
                parsed_response = parse_assistant_response(assistant_response_buffer.strip())

                await mongo_manager.add_message(
                    user_id=user_id,
                    role="assistant",
                    content=parsed_response["final_content"],
                    message_id=assistant_message_id,
                    thoughts=parsed_response["thoughts"],
                    tool_calls=parsed_response["tool_calls"],
                    tool_results=parsed_response["tool_results"]
                )
                logger.info(f"Saved parsed assistant response for user {user_id} with ID {assistant_message_id}")

    return StreamingResponse(
        event_stream_generator(),
        media_type="application/x-ndjson",
        headers={
            "Cache-Control": "no-cache",
            "X-Accel-Buffering": "no",  # Disable Nginx buffering
            "Transfer-Encoding": "chunked",  # Hint chunked encoding
        }
    )
@router.get("/history", summary="Get message history for a user")
async def get_chat_history(
    request: Request,
    user_id: str = Depends(PermissionChecker(required_permissions=["read:chat"]))
):
    limit = int(request.query_params.get("limit", 30))
    before_timestamp = request.query_params.get("before_timestamp")

    messages = await mongo_manager.get_message_history(user_id, limit, before_timestamp)

    # The frontend expects messages in chronological order, but we fetch them in reverse chronological.
    # So we must reverse them before sending.
    return JSONResponse(content={"messages": messages[::-1]})
@router.post("/delete", summary="Delete a message or clear chat history")
async def delete_message(
    request: DeleteMessageRequest,
    user_id: str = Depends(PermissionChecker(required_permissions=["write:chat"]))
):
    if request.clear_all:
        deleted_count = await mongo_manager.delete_all_messages(user_id)
        return JSONResponse(content={"message": f"Successfully deleted {deleted_count} messages."})

    if request.message_id:
        success = await mongo_manager.delete_message(user_id, request.message_id)
        if success:
            return JSONResponse(content={"message": "Message deleted successfully."})
        else:
            raise HTTPException(
                status_code=status.HTTP_404_NOT_FOUND,
                detail="Message not found or you do not have permission to delete it."
            )

    raise HTTPException(
        status_code=status.HTTP_400_BAD_REQUEST,
        detail="You must provide either a 'message_id' or 'clear_all: true'."
    )<|MERGE_RESOLUTION|>--- conflicted
+++ resolved
@@ -23,7 +23,6 @@
     request_body: ChatMessageInput, 
     user_id_and_plan: Tuple[str, str] = Depends(auth_helper.get_current_user_id_and_plan)
 ):
-<<<<<<< HEAD
     user_id, plan = user_id_and_plan
     # 1. Check if there are any user messages
     if not any(msg.get("role") == "user" for msg in request_body.messages):
@@ -44,37 +43,17 @@
     for msg in reversed(request_body.messages):
         if msg.get("role") == "assistant":
             break
-=======
-    # 1. Extract and save only the new user message(s) from the request payload.
-    # The client sends its current state, so we find the last assistant message
-    # and treat everything after it as new user input.
-    last_assistant_index = -1
-    for i in range(len(request_body.messages) - 1, -1, -1):
-        if request_body.messages[i].get("role") == "assistant":
-            last_assistant_index = i
-            break
-
-    new_user_messages = request_body.messages[last_assistant_index + 1:]
-
-    if not any(msg.get("role") == "user" for msg in new_user_messages):
-        raise HTTPException(status_code=400, detail="No user message found in the request.")
-
-    for msg in new_user_messages:
->>>>>>> 328db761
         if msg.get("role") == "user":
             # The add_message function prevents duplicates based on message_id
             await mongo_manager.add_message(user_id=user_id, role="user", content=msg.get("content", ""), message_id=msg.get("id"))
 
-<<<<<<< HEAD
     # Increment usage after successfully adding the message
     await mongo_manager.increment_daily_usage(user_id, "text_messages")
-=======
     # 2. Fetch the canonical, clean history from the database. This is the source of truth.
     db_history = await mongo_manager.get_message_history(user_id, limit=30)
     # The history from DB is newest-to-oldest, we need oldest-to-newest for the LLM.
     clean_history_for_llm = list(reversed(db_history))
 
->>>>>>> 328db761
     # Fetch comprehensive user context
     user_profile = await mongo_manager.get_user_profile(user_id)
     user_data = user_profile.get("userData", {}) if user_profile else {}
@@ -83,16 +62,13 @@
     user_context = {
         "name": personal_info.get("name", "User"),
         "timezone": personal_info.get("timezone", "UTC"),
-        "location": personal_info.get("location"),
     }
 
-    async def event_stream_generator():
         assistant_response_buffer = ""
         assistant_message_id = None
         try:
             async for event in generate_chat_llm_stream(
                 user_id,
-                clean_history_for_llm, # Use the clean history from the database
                 user_context,
                 db_manager=mongo_manager
             ):
