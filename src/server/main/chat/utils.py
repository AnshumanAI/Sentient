--- conflicted
+++ resolved
@@ -164,13 +164,8 @@
         last_user_query = messages[-1].get("content", "") if messages else ""
         relevant_tool_names = await _select_relevant_tools(last_user_query, tool_name_to_desc_map)
 
-<<<<<<< HEAD
         mandatory_tools = {"tasks", "supermemory", "history"}
         final_tool_names = set(relevant_tool_names) | mandatory_tools
-=======
-        mandatory_tools = {"supermemory"} # Supermemory for context is always useful.
-        final_tool_names = set(relevant_tool_names) | mandatory_tools # The `tasks` tool will be selected by the LLM when needed.
->>>>>>> 9f47afb0
 
         filtered_mcp_servers = {}
         # Build the list of tools for the agent, including MCPs and local tools
@@ -207,19 +202,10 @@
         f"- `supermemory-search`: Use this to recall specific facts, preferences, or details about the user that have been explicitly saved to your memory.\n"
         f"Always check your memory and conversation history before asking the user a question you might already know the answer to.\n\n"
         f"**Critical Instructions:**\n"
-<<<<<<< HEAD
         f"1. **Validate Complex JSON:** Before calling any tool that requires a complex JSON string as a parameter (like Notion's `content_blocks_json`), you MUST first pass your generated JSON string to the `json_validator` tool to ensure it is syntactically correct. Use the cleaned output from `json_validator` in the subsequent tool call.\n"
         f"2. **Handle Disconnected Tools:** You have a list of tools the user has not connected yet. If the user's query clearly refers to a capability from this list (e.g., asking to 'send a slack message' when Slack is disconnected), you MUST stop and politely inform the user that they need to connect the tool in the Integrations page. Do not proceed with other tools.\n"
         f"3. For any command to create, send, search, or read information (e.g., create a document, send an email, search for files), you MUST call the appropriate tool directly (e.g., `gdocs-createDocument`, `gmail-sendEmail`, `gdrive-gdrive_search`). Complete the task within the chat and provide the result to the user.\n"
         f"4. **Saving New Information:** If you learn a new, permanent fact about the user (e.g., their manager's name, a new preference), you MUST use `supermemory-addToSupermemory` to save it for future reference.\n"
-=======
-        f"1. **Analyze User Intent (Sync vs. Async):** This is your most important task.\n"
-        f"    *   **Synchronous Action (Default):** If the user gives a direct command (e.g., 'send an email to...', 'find a document...', 'what's the weather?'), you MUST execute it immediately using the correct tool (`gmail-sendEmail`, `gdrive-gdrive_search`, etc.). Perform the action and give the result directly in the chat. This is your default behavior.\n"
-        f"    *   **Asynchronous Task:** ONLY if the user explicitly uses phrases like 'create a task', 'schedule a task', 'remind me to', 'add a to-do', or 'do this for me later', you MUST use the `tasks-create_task_from_prompt` tool. Pass the user's full request as the `prompt` parameter. Do not execute the underlying action yourself.\n"
-        f"2. **Validate Complex JSON:** Before calling any tool that requires a complex JSON string as a parameter (like Notion's `content_blocks_json`), you MUST first pass your generated JSON string to the `json_validator` tool to ensure it is syntactically correct. Use the cleaned output from `json_validator` in the subsequent tool call.\n"
-        f"3. **Handle Disconnected Tools:** You have a list of tools the user has not connected yet. If the user's query clearly refers to a capability from this list (e.g., asking to 'send a slack message' when Slack is disconnected), you MUST stop and politely inform the user that they need to connect the tool in the Integrations page. Do not proceed with other tools.\n"
-        f"4. **Memory Usage:** ALWAYS use `supermemory-search` first to check for existing context. If you learn a new, permanent fact about the user, use `supermemory-addToSupermemory` to save it.\n"
->>>>>>> 9f47afb0
         f"5. **Final Answer Format:** When you have a complete, final answer for the user that is not a tool call, you MUST wrap it in `<answer>` tags. For example: `<answer>The weather in London is 15°C and cloudy.</answer>`.\n\n"
         f"{disconnected_tools_prompt_section}"
         f"**User Context (for your reference):**\n"
