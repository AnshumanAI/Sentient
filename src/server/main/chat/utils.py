--- conflicted
+++ resolved
@@ -90,9 +90,14 @@
                 messages=formatted_messages,
             )
 
-<<<<<<< HEAD
-        completion = await asyncio.to_thread(sync_api_call)
-        final_content_str = completion.choices[0].message.content
+                completion = await asyncio.to_thread(sync_api_call)
+
+                # FIX: Add a check to handle cases where the API returns a successful
+                # response but with an empty 'choices' list (e.g., due to content filtering).
+                if not completion.choices:
+                    raise Exception("LLM response was successful but contained no choices.")
+
+                final_content_str = completion.choices[0].message.content
 
         logger.info(f"Stage 1 LLM output for user {user_id}: {final_content_str}")
         cleaned_output = clean_llm_output(final_content_str)
@@ -110,58 +115,6 @@
             }
     except Exception as e:
         logger.error(f"An unexpected error occurred during Stage 1 call: {e}", exc_info=True)
-=======
-        for attempt in range(max_retries):
-            try:
-                logger.info(f"Stage 1: Attempting LLM call with API key #{i+1} (Attempt {attempt + 1}/{max_retries})")
-
-                def sync_api_call():
-                    return client.chat.completions.create(
-                        model=OPENAI_MODEL_NAME,
-                        messages=formatted_messages,
-                    )
-
-                completion = await asyncio.to_thread(sync_api_call)
-
-                # FIX: Add a check to handle cases where the API returns a successful
-                # response but with an empty 'choices' list (e.g., due to content filtering).
-                if not completion.choices:
-                    raise Exception("LLM response was successful but contained no choices.")
-
-                final_content_str = completion.choices[0].message.content
-
-                logger.info(f"Stage 1 LLM output for user {user_id}: {final_content_str}")
-                cleaned_output = clean_llm_output(final_content_str)
-                logger.info(f"Cleaned Stage 1 output for user {user_id}: {cleaned_output}")
-                stage1_result = JsonExtractor.extract_valid_json(cleaned_output)
-
-                # --- SUCCESS PATH ---
-                # This is the original logic, now nested inside the success path of the retry loop
-                if isinstance(stage1_result, dict) and "topic_changed" in stage1_result and "tools" in stage1_result:
-                    selected_tools = stage1_result.get("tools", [])
-                    connected_tools_selected = [tool for tool in selected_tools if tool in connected_tools_map]
-                    disconnected_tools_selected = [tool for tool in selected_tools if tool in disconnected_tools_map]
-                    return {
-                        "topic_changed": stage1_result.get("topic_changed", False),
-                        "connected_tools": connected_tools_selected,
-                        "disconnected_tools": disconnected_tools_selected
-                    }
-                # Fall through to retry/fail if JSON is invalid
-
-            except (APIError, httpx.RequestError) as e:
-                error_message = f"Stage 1 call with API key #{i+1}, attempt #{attempt + 1} failed: {e}"
-                logger.warning(error_message)
-                errors.append(error_message)
-                if attempt < max_retries - 1:
-                    await asyncio.sleep(retry_delay)
-                else:
-                    break  # Break retry loop to go to next key
-            except Exception as e:
-                error_message = f"An unexpected error occurred during Stage 1 call with key #{i+1}, attempt #{attempt + 1}: {e}"
-                logger.error(error_message, exc_info=True)
-                errors.append(error_message)
-                break # Move to next key on unexpected errors
->>>>>>> 2a90f207
 
     # --- FAILURE PATH ---
     logger.error(f"Stage 1 LLM call failed for user {user_id}.")
