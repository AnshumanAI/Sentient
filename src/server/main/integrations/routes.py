import datetime
import json
import base64
import asyncio
import httpx
from fastapi import APIRouter, Depends, HTTPException, status, Query
from fastapi.responses import JSONResponse

from main.integrations.models import ManualConnectRequest, OAuthConnectRequest, DisconnectRequest, OAuth1StartRequest, OAuth1FinishRequest
from main.dependencies import mongo_manager, auth_helper
from main.auth.utils import aes_encrypt
from main.config import (
    EVERNOTE_SANDBOX,
    INTEGRATIONS_CONFIG, 
    GOOGLE_CLIENT_ID, GOOGLE_CLIENT_SECRET,
    TODOIST_CLIENT_ID, TODOIST_CLIENT_SECRET,
    DISCORD_CLIENT_ID, DISCORD_CLIENT_SECRET,
    TRELLO_CLIENT_ID,
    EVERNOTE_CLIENT_ID, EVERNOTE_CLIENT_SECRET,
    GITHUB_CLIENT_ID, GITHUB_CLIENT_SECRET, SLACK_CLIENT_ID,
    SLACK_CLIENT_SECRET, NOTION_CLIENT_ID, NOTION_CLIENT_SECRET
)
from requests_oauthlib import OAuth1Session

router = APIRouter(
    prefix="/integrations",
    tags=["Integrations Management"]
)

from mcp_hub.gcal.auth import get_google_creds, authenticate_gcal
from mcp_hub.gcal.utils import _simplify_event

@router.get("/sources", summary="Get all available integration sources and their status")
async def get_integration_sources(user_id: str = Depends(auth_helper.get_current_user_id)):
    user_profile = await mongo_manager.get_user_profile(user_id)
    user_integrations = user_profile.get("userData", {}).get("integrations", {}) if user_profile else {}

    all_sources = []
    for name, config in INTEGRATIONS_CONFIG.items():
        source_info = config.copy()
        source_info["name"] = name
        user_connection = user_integrations.get(name, {})
        source_info["connected"] = user_connection.get("connected", False)
        
        # Add public config needed by the client for OAuth flow
        if source_info["auth_type"] == "oauth":
            # Define a list of Google services to avoid matching 'github' with 'g'
            google_services = ["gmail", "gcalendar", "gdrive", "gdocs", "gslides", "gsheets", "gmaps", "gshopping", "gpeople"]
            if name in google_services:
                 source_info["client_id"] = GOOGLE_CLIENT_ID
            elif name == 'github':
                 source_info["client_id"] = GITHUB_CLIENT_ID
            elif name == 'slack':
                source_info["client_id"] = SLACK_CLIENT_ID
            elif name == 'notion':
                source_info["client_id"] = NOTION_CLIENT_ID
            elif name == 'trello':
                source_info["client_id"] = TRELLO_CLIENT_ID
            elif name == 'discord':
                source_info["client_id"] = DISCORD_CLIENT_ID
            elif name == 'todoist':
                source_info["client_id"] = TODOIST_CLIENT_ID
            elif name == 'evernote':
                # Evernote uses OAuth 1.0a, client_id is not directly used for client-side redirect in the same way
                # but it's good to include for consistency if the client expects it.
                source_info["client_id"] = EVERNOTE_CLIENT_ID 

        all_sources.append(source_info)

    return JSONResponse(content={"integrations": all_sources})


@router.post("/connect/manual", summary="Connect an integration using manual credentials")
async def connect_manual_integration(request: ManualConnectRequest, user_id: str = Depends(auth_helper.get_current_user_id)):
    service_name = request.service_name
    if service_name not in INTEGRATIONS_CONFIG or INTEGRATIONS_CONFIG[service_name]["auth_type"] != "manual":
        raise HTTPException(status_code=400, detail="Invalid service name or auth type is not manual.")

    try:
        encrypted_creds = aes_encrypt(json.dumps(request.credentials))
        update_payload = {
            f"userData.integrations.{service_name}.credentials": encrypted_creds,
            f"userData.integrations.{service_name}.connected": True,
            f"userData.integrations.{service_name}.auth_type": "manual"
        }
        success = await mongo_manager.update_user_profile(user_id, update_payload)
        if not success:
            raise HTTPException(status_code=500, detail="Failed to save integration credentials.")

        return JSONResponse(content={"message": f"{service_name} connected successfully."})
    except Exception as e:
        raise HTTPException(status_code=500, detail=str(e))


@router.get("/gcalendar/events", summary="Get Google Calendar events for a date range")
async def get_gcalendar_events(
    start_date: str = Query(..., description="Start date in ISO 8601 format"),
    end_date: str = Query(..., description="End date in ISO 8601 format"),
    user_id: str = Depends(auth_helper.get_current_user_id)
):
    user_profile = await mongo_manager.get_user_profile(user_id)
    user_integrations = user_profile.get("userData", {}).get("integrations", {}) if user_profile else {}

    gcal_integration = user_integrations.get("gcalendar", {})
    if not gcal_integration.get("connected"):
        return JSONResponse(content={"events": []})

    try:
        creds = await get_google_creds(user_id)
        service = authenticate_gcal(creds)

        def _fetch_events_sync():
            events_result = service.events().list(
                calendarId="primary",
                timeMin=start_date,
                timeMax=end_date,
                maxResults=250,
                singleEvents=True,
                orderBy="startTime"
            ).execute()
            return events_result.get("items", [])

        events = await asyncio.to_thread(_fetch_events_sync)

        simplified_events = [_simplify_event(e) for e in events]

        return JSONResponse(content={"events": simplified_events})

    except Exception as e:
        print(f"Error fetching GCal events for user {user_id}: {e}")
        return JSONResponse(content={"events": []})

@router.post("/connect/oauth", summary="Finalize OAuth2 connection by exchanging code for token")
async def connect_oauth_integration(request: OAuthConnectRequest, user_id: str = Depends(auth_helper.get_current_user_id)):
    service_name = request.service_name
    if service_name not in INTEGRATIONS_CONFIG or INTEGRATIONS_CONFIG[service_name]["auth_type"] != "oauth":
        raise HTTPException(status_code=400, detail="Invalid service name or auth type is not OAuth.")

    token_url = ""
    token_payload = {}
    request_headers = {}
    creds_to_save = {}

    if not request.code:
        raise HTTPException(status_code=400, detail="Authorization code is missing.")

    if service_name.startswith('g') and service_name != 'github': # Google Services
        token_url = "https://oauth2.googleapis.com/token"
        token_payload = {
            "client_id": GOOGLE_CLIENT_ID,
            "client_secret": GOOGLE_CLIENT_SECRET,
            "code": request.code,
            "grant_type": "authorization_code",
            "redirect_uri": request.redirect_uri,
        }
    elif service_name == 'github':
        token_url = "https://github.com/login/oauth/access_token"
        token_payload = {
            "client_id": GITHUB_CLIENT_ID,
            "client_secret": GITHUB_CLIENT_SECRET,
            "code": request.code,
            "redirect_uri": request.redirect_uri
        }
        request_headers = {"Accept": "application/json"}

        # 🔍 DEBUG: Log the exact payload being sent to GitHub
        print(f"[DEBUG] GitHub OAuth request to {token_url}")
        print(f"[DEBUG] Headers: {request_headers}")
        print(f"[DEBUG] Payload: {token_payload}")
        print(f"[DEBUG] redirect_uri from frontend: {request.redirect_uri}")

    elif service_name == 'slack':
        token_url = "https://slack.com/api/oauth.v2.access"
        token_payload = {
            "client_id": SLACK_CLIENT_ID,
            "client_secret": SLACK_CLIENT_SECRET,
            "code": request.code,
            "redirect_uri": request.redirect_uri,
        }
    elif service_name == 'notion':
        token_url = "https://api.notion.com/v1/oauth/token"
        auth_string = f"{NOTION_CLIENT_ID}:{NOTION_CLIENT_SECRET}"
        auth_bytes = auth_string.encode("ascii")
        base64_string = base64.b64encode(auth_bytes).decode("ascii")
        request_headers = {
            "Authorization": f"Basic {base64_string}",
            "Content-Type": "application/json",
        }
        token_payload = {
            "grant_type": "authorization_code",
            "code": request.code,
            "redirect_uri": request.redirect_uri,
        }
    elif service_name == 'todoist':
        token_url = "https://todoist.com/oauth/access_token"
        token_payload = {
            "client_id": TODOIST_CLIENT_ID,
            "client_secret": TODOIST_CLIENT_SECRET,
            "code": request.code,
            "redirect_uri": request.redirect_uri
        }
    elif service_name == 'discord':
        token_url = "https://discord.com/api/oauth2/token"
        token_payload = {
            "client_id": DISCORD_CLIENT_ID,
            "client_secret": DISCORD_CLIENT_SECRET,
            "grant_type": "authorization_code",
            "code": request.code,
            "redirect_uri": request.redirect_uri
        }
    else:
        raise HTTPException(status_code=400, detail=f"OAuth flow not implemented for {service_name}")

    try:
        async with httpx.AsyncClient() as client:
            if service_name == 'notion':
                token_response = await client.post(token_url, json=token_payload, headers=request_headers)
            else:
                token_response = await client.post(token_url, data=token_payload, headers=request_headers)
            token_response.raise_for_status()
            token_data = token_response.json()
        
        if service_name.startswith('g') and service_name != 'github':
            # Extract granted scopes from the token response
            granted_scopes = token_data.get("scope", "").split(" ")
            # Update the credentials object to include scopes
            creds_to_save = {
                "token": token_data["access_token"],
                "refresh_token": token_data.get("refresh_token"),
                "token_uri": token_url,
                "client_id": GOOGLE_CLIENT_ID,
                "client_secret": GOOGLE_CLIENT_SECRET,
                "scopes": granted_scopes,  # <--- SAVE THE SCOPES HERE
            }
        elif service_name == 'github':
             if "access_token" not in token_data:
                raise HTTPException(status_code=400, detail=f"GitHub OAuth error: {token_data.get('error_description', 'No access token in response.')}")
             creds_to_save = {"access_token": token_data["access_token"]}
        elif service_name == 'slack':
            if not token_data.get("ok"):
                 raise HTTPException(status_code=400, detail=f"Slack OAuth error: {token_data.get('error', 'Unknown error.')}")
            # The user token is nested inside authed_user
            creds_to_save = token_data # Store the whole response for now
        elif service_name == 'notion':
             if "access_token" not in token_data:
                raise HTTPException(status_code=400, detail=f"Notion OAuth error: {token_data.get('error_description', 'No access token in response.')}")
             creds_to_save = token_data # Store the whole object (access_token, workspace_id, etc.)
        elif service_name == 'todoist':
            if "access_token" not in token_data:
                raise HTTPException(status_code=400, detail=f"Todoist OAuth error: {token_data.get('error', 'No access token in response.')}")
            creds_to_save = token_data
        elif service_name == 'discord':
            if "access_token" not in token_data:
                raise HTTPException(status_code=400, detail=f"Discord OAuth error: {token_data.get('error_description', 'No access token.')}")
            creds_to_save = token_data # This includes access_token, refresh_token, and the 'bot' object with bot token

        encrypted_creds = aes_encrypt(json.dumps(creds_to_save))

        update_payload = {
            f"userData.integrations.{service_name}.credentials": encrypted_creds,
            f"userData.integrations.{service_name}.connected": True,
            f"userData.integrations.{service_name}.auth_type": "oauth"
        }
        success = await mongo_manager.update_user_profile(user_id, update_payload)
        if not success:
            raise HTTPException(status_code=500, detail="Failed to save integration credentials.")
        
        if service_name == 'gmail' or service_name == 'gcalendar':
            # Check user's proactivity preference before enabling polling
            user_profile = await mongo_manager.get_user_profile(user_id)
            is_proactivity_enabled = user_profile.get("userData", {}).get("preferences", {}).get("proactivityEnabled", False)

<<<<<<< HEAD
=======
            # Removed logger.info as logger is not defined in this file.
            # print(f"User {user_id} connected {service_name}. Proactivity preference is: {is_proactivity_enabled}")

>>>>>>> b32f26aa
            # Create a state for the proactivity poller
            await mongo_manager.update_polling_state(
                user_id,
                service_name,
                "proactivity",
                {
                    "is_enabled": is_proactivity_enabled,
                    "is_currently_polling": False,
                    "next_scheduled_poll_time": datetime.datetime.now(datetime.timezone.utc), # Poll immediately
                    "last_successful_poll_timestamp_unix": None,
                }
            )
            await mongo_manager.update_polling_state(
                user_id,
                service_name,
                "triggers",
                {
                    "is_enabled": is_proactivity_enabled,
                    "is_currently_polling": False,
                    "next_scheduled_poll_time": datetime.datetime.now(datetime.timezone.utc), # Poll immediately
                    "last_successful_poll_timestamp_unix": None,
                }
            )

        return JSONResponse(content={"message": f"{service_name} connected successfully."})

    except httpx.HTTPStatusError as e:
        error_detail = e.response.json().get("error_description", f"Failed to exchange token with {service_name}.")
        raise HTTPException(status_code=e.response.status_code, detail=error_detail)
    except Exception as e:
        raise HTTPException(status_code=500, detail=str(e))

@router.post("/connect/oauth1/start", summary="Start OAuth 1.0a connection flow")
async def start_oauth1_flow(request: OAuth1StartRequest, user_id: str = Depends(auth_helper.get_current_user_id)):
    service_name = request.service_name
    if service_name != 'evernote':
        raise HTTPException(status_code=400, detail="Unsupported service for OAuth 1.0a")

    consumer_key = EVERNOTE_CLIENT_ID
    consumer_secret = EVERNOTE_CLIENT_SECRET
    base_url = "https://sandbox.evernote.com" if EVERNOTE_SANDBOX else "https://www.evernote.com"
    
    request_token_url = f"{base_url}/oauth"
    
    oauth = OAuth1Session(consumer_key, client_secret=consumer_secret, callback_uri=request.redirect_uri)
    
    try:
        fetch_response = await asyncio.to_thread(oauth.fetch_request_token, request_token_url)
    except Exception as e:
        raise HTTPException(status_code=500, detail=f"Failed to fetch request token from Evernote: {e}")

    resource_owner_key = fetch_response.get('oauth_token')
    resource_owner_secret = fetch_response.get('oauth_token_secret')

    # Store the secret temporarily
    temp_secret_payload = {
        f"userData.tempOAuth1Secrets.{service_name}": {
            "oauth_token": resource_owner_key,
            "oauth_token_secret": resource_owner_secret
        }
    }
    await mongo_manager.update_user_profile(user_id, temp_secret_payload)

    authorization_url = oauth.authorization_url(f'{base_url}/OAuth.action')
    
    return JSONResponse(content={"authorization_url": authorization_url})


@router.post("/connect/oauth1/finish", summary="Finish OAuth 1.0a connection flow")
async def finish_oauth1_flow(request: OAuth1FinishRequest, user_id: str = Depends(auth_helper.get_current_user_id)):
    service_name = request.service_name
    if service_name != 'evernote':
        raise HTTPException(status_code=400, detail="Unsupported service for OAuth 1.0a")

    consumer_key = EVERNOTE_CLIENT_ID
    consumer_secret = EVERNOTE_CLIENT_SECRET
    base_url = "https://sandbox.evernote.com" if EVERNOTE_SANDBOX else "https://www.evernote.com"
    access_token_url = f"{base_url}/oauth"

    # Retrieve the temporary secret
    user_profile = await mongo_manager.get_user_profile(user_id)
    temp_secrets = user_profile.get("userData", {}).get("tempOAuth1Secrets", {}).get(service_name, {})
    
    if not temp_secrets or temp_secrets.get("oauth_token") != request.oauth_token:
        raise HTTPException(status_code=400, detail="OAuth token mismatch or secret not found. Please try again.")

    resource_owner_secret = temp_secrets["oauth_token_secret"]

    oauth = OAuth1Session(
        consumer_key,
        client_secret=consumer_secret,
        resource_owner_key=request.oauth_token,
        resource_owner_secret=resource_owner_secret,
        verifier=request.oauth_verifier
    )

    try:
        oauth_tokens = await asyncio.to_thread(oauth.fetch_access_token, access_token_url)
    except Exception as e:
        raise HTTPException(status_code=500, detail=f"Failed to fetch access token from Evernote: {e}")

    encrypted_creds = aes_encrypt(json.dumps(oauth_tokens))
    
    update_payload = {
        f"userData.integrations.{service_name}.credentials": encrypted_creds,
        f"userData.integrations.{service_name}.connected": True,
        f"userData.integrations.{service_name}.auth_type": "oauth1"
    }
    await mongo_manager.update_user_profile(user_id, update_payload)

    # Clean up the temporary secret
    await mongo_manager.user_profiles_collection.update_one(
        {"user_id": user_id},
        {"$unset": {f"userData.tempOAuth1Secrets.{service_name}": ""}}
    )

    return JSONResponse(content={"message": "Evernote connected successfully."})

@router.post("/disconnect", summary="Disconnect an integration")
async def disconnect_integration(request: DisconnectRequest, user_id: str = Depends(auth_helper.get_current_user_id)):
    service_name = request.service_name
    if service_name not in INTEGRATIONS_CONFIG:
        raise HTTPException(status_code=400, detail="Invalid service name.")

    try:
        # Unset the specific integration object
        update_payload = {f"userData.integrations.{service_name}": ""}
        result = await mongo_manager.user_profiles_collection.update_one(
            {"user_id": user_id},
            {"$unset": update_payload}
        )

        if result.modified_count == 0:
            # This can happen if the field didn't exist, which is not an error.
            return JSONResponse(content={"message": f"{service_name} was not connected or already disconnected."})

        return JSONResponse(content={"message": f"{service_name} disconnected successfully."})
    except Exception as e:
        raise HTTPException(status_code=500, detail=str(e))<|MERGE_RESOLUTION|>--- conflicted
+++ resolved
@@ -270,12 +270,6 @@
             user_profile = await mongo_manager.get_user_profile(user_id)
             is_proactivity_enabled = user_profile.get("userData", {}).get("preferences", {}).get("proactivityEnabled", False)
 
-<<<<<<< HEAD
-=======
-            # Removed logger.info as logger is not defined in this file.
-            # print(f"User {user_id} connected {service_name}. Proactivity preference is: {is_proactivity_enabled}")
-
->>>>>>> b32f26aa
             # Create a state for the proactivity poller
             await mongo_manager.update_polling_state(
                 user_id,
