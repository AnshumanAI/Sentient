--- conflicted
+++ resolved
@@ -1,14 +1,13 @@
 import os
 import asyncio
-import json
 from typing import Dict, Any, Optional, List
-
+from qwen_agent.agents import Assistant
+from .tools import register_tools
+from . import auth, prompts, utils
 from dotenv import load_dotenv
 from fastmcp import FastMCP, Context
 from googleapiclient.errors import HttpError
 
-
-from . import auth, prompts
 
 # --- LLM and Environment Configuration ---
 ENVIRONMENT = os.getenv('ENVIRONMENT', 'dev-local')
@@ -17,7 +16,6 @@
     if os.path.exists(dotenv_path):
         load_dotenv(dotenv_path=dotenv_path)
 
-<<<<<<< HEAD
 OPENAI_API_BASE_URL = os.getenv("OPENAI_API_BASE_URL", "http://localhost:11434")
 OPENAI_MODEL_NAME = os.getenv("OPENAI_MODEL_NAME", "qwen3:4b")
 OPENAI_API_KEY = os.getenv("OPENAI_API_KEY", "ollama")
@@ -31,12 +29,12 @@
     }
     return Assistant(llm=llm_cfg, system_message=prompts.JSON_GENERATOR_SYSTEM_PROMPT, function_list=[])
 
-=======
->>>>>>> 3b9b5e52
 mcp = FastMCP(
     name="GDocsServer",
     instructions="This server provides tools to create and manage Google Docs.",
 )
+
+register_tools(mcp)
 
 @mcp.resource("prompt://gdocs-agent-system")
 def get_gdocs_system_prompt() -> str:
