import asyncio
import logging
import uuid
import json
import re
import datetime
import os
import httpx
from dateutil import rrule
from zoneinfo import ZoneInfo, ZoneInfoNotFoundError
from typing import Dict, Any, Optional, List, Tuple
from main.analytics import capture_event

from workers.config import SUPERMEMORY_MCP_BASE_URL, SUPERMEMORY_MCP_ENDPOINT_SUFFIX, SUPPORTED_POLLING_SERVICES
from json_extractor import JsonExtractor
from workers.utils.api_client import notify_user, push_task_list_update
from main.config import INTEGRATIONS_CONFIG
from main.tasks.prompts import TASK_CREATION_PROMPT
from main.llm import get_qwen_assistant
from workers.celery_app import celery_app
from workers.planner.llm import get_planner_agent, get_question_generator_agent
from workers.planner.db import PlannerMongoManager, get_all_mcp_descriptions
from workers.supermemory_agent_utils import get_supermemory_qwen_agent, get_db_manager as get_memory_db_manager
from workers.executor.tasks import execute_task_plan
from workers.planner.prompts import TOOL_SELECTOR_SYSTEM_PROMPT

# Imports for extractor logic
from workers.extractor.llm import get_extractor_agent
from workers.extractor.db import ExtractorMongoManager

# Imports for poller logic
from workers.poller.gmail.service import GmailPollingService
from workers.poller.gcalendar.service import GCalendarPollingService
from workers.poller.gmail.db import PollerMongoManager as GmailPollerDB
from workers.poller.gcalendar.db import PollerMongoManager as GCalPollerDB

logging.basicConfig(level=logging.INFO, format='%(asctime)s - %(name)s - %(levelname)s - %(message)s')
logger = logging.getLogger(__name__)

def get_date_from_text(text: str) -> str:
    """Extracts YYYY-MM-DD from text, defaults to today."""
    match = re.search(r'\b(\d{4}-\d{2}-\d{2})\b', text)
    if match:
        return match.group(1)
    return datetime.datetime.now(datetime.timezone.utc).strftime('%Y-%m-%d')

def clean_llm_output(text: str) -> str:
    """
    Removes reasoning tags (e.g., <think>...</think>) and trims whitespace from LLM output.
    """
    if not isinstance(text, str):
        return ""
    cleaned_text = re.sub(r'<think>.*?</think>', '', text, flags=re.DOTALL)
    return cleaned_text.strip()

# --- Tool Selection Logic (adapted from chat utils) ---
def _get_tool_lists(user_integrations: Dict) -> Tuple[Dict, Dict]:
    """
    Separates tools into connected/available and disconnected lists.
    Includes built-in tools in the connected list.
    """
    connected_tools = {}
    disconnected_tools = {}
    for tool_name, config in INTEGRATIONS_CONFIG.items():
        is_connectable = config.get("auth_type") in ["oauth", "manual"]
        is_builtin = config.get("auth_type") == "builtin"

        if is_builtin:
            connected_tools[tool_name] = config.get("description", "")
            continue

        if is_connectable:
            if user_integrations.get(tool_name, {}).get("connected", False):
                connected_tools[tool_name] = config.get("description", "")
            else:
                disconnected_tools[tool_name] = config.get("description", "")
    return connected_tools, disconnected_tools

async def _select_relevant_tools(query: str, available_tools_map: Dict[str, str]) -> List[str]:
    """
    Uses a lightweight LLM call to select relevant tools for a given query.
    """
    if not available_tools_map:
        return []

    try:
        tools_description = "\n".join(f"- `{name}`: {desc}" for name, desc in available_tools_map.items())
        prompt = f"User Query: \"{query}\"\n\nAvailable Tools:\n{tools_description}"

        selector_agent = get_qwen_assistant(system_message=TOOL_SELECTOR_SYSTEM_PROMPT, function_list=[])
        messages = [{'role': 'user', 'content': prompt}]

        def _run_selector_sync():
            final_content_str = ""
            for chunk in selector_agent.run(messages=messages):
                if isinstance(chunk, list) and chunk:
                    last_message = chunk[-1]
                    if last_message.get("role") == "assistant" and isinstance(last_message.get("content"), str):
                        final_content_str = last_message["content"]
            return final_content_str

        final_content_str = await asyncio.to_thread(_run_selector_sync)
        selected_tools = JsonExtractor.extract_valid_json(final_content_str)
        if isinstance(selected_tools, list):
            logger.info(f"Tool selector identified relevant tools for context search: {selected_tools}")
            return selected_tools
        return []
    except Exception as e:
        logger.error(f"Error during tool selection for context search: {e}", exc_info=True)
        return list(available_tools_map.keys())

# Helper to run async code in Celery's sync context
def run_async(coro):
    try:
        loop = asyncio.get_running_loop()
    except RuntimeError:
        loop = asyncio.new_event_loop()
        asyncio.set_event_loop(loop)
    return loop.run_until_complete(coro)

# --- Memory Processing Task (Modified for Supermemory) ---
@celery_app.task(name="process_memory_item")
def process_memory_item(user_id: str, fact_text: str, source_event_id: Optional[str] = None):
    """
    Celery task to process a single memory item by calling the Supermemory MCP
    via a dedicated Qwen agent.
    """
    log_prefix = f"Event {source_event_id}: " if source_event_id else ""
    logger.info(f"{log_prefix}Celery worker received Supermemory task for user {user_id}: '{fact_text[:80]}...'")

    async def async_process_memory():
        db_manager = get_memory_db_manager() # This is a PlannerMongoManager instance
        try:
            user_profile = await db_manager.user_profiles_collection.find_one({"user_id": user_id})
            if not user_profile:
                logger.error(f"User profile not found for {user_id}. Cannot process memory item.")
                return {"status": "failure", "reason": "User profile not found"}

            supermemory_user_id = user_profile.get("userData", {}).get("supermemory_user_id")
            if not supermemory_user_id:
                logger.warning(f"User {user_id} has no Supermemory User ID. Skipping memory item: '{fact_text[:50]}...'")
                return {"status": "skipped", "reason": "Supermemory MCP URL not configured"}

            supermemory_mcp_url = f"{SUPERMEMORY_MCP_BASE_URL.rstrip('/')}/{supermemory_user_id}{SUPERMEMORY_MCP_ENDPOINT_SUFFIX}"

            agent = get_supermemory_qwen_agent(supermemory_mcp_url)
            messages = [{'role': 'user', 'content': f"Remember this fact: {fact_text}"}]

            all_responses = list(agent.run(messages=messages))
            final_history = all_responses[-1] if all_responses else None

            if not final_history:
                logger.error(f"Supermemory agent produced no output for user {user_id}.")
                return {"status": "failure", "reason": "Agent produced no output"}

            function_call_succeeded = False
            tool_response_content = "No tool response received."

            for message in reversed(final_history):
                if message.get("role") == "function" and message.get("name") == "supermemory-addToSupermemory":
                    tool_response_content = message.get("content", "")
                    if isinstance(tool_response_content, str) and "success" in tool_response_content.lower():
                        function_call_succeeded = True
                    break

            if function_call_succeeded:
                logger.info(f"Successfully executed Supermemory store for user {user_id}. MCP Response: '{tool_response_content}'. Fact: '{fact_text[:50]}...'")
                return {"status": "success", "fact": fact_text, "mcp_response": tool_response_content}
            else:
                logger.error(f"Supermemory agent tool call failed for user {user_id}. Response: {tool_response_content}")
                return {"status": "failure", "reason": "Supermemory tool call did not succeed", "mcp_response": tool_response_content}
        finally:
            if 'db_manager' in locals() and db_manager:
                await db_manager.close()

    return run_async(async_process_memory())

@celery_app.task(name="generate_chat_title")
def generate_chat_title(chat_id: str, user_id: str):
    """
    Generates a concise title for a chat session based on its first message.
    """
    logger.info(f"Generating title for chat_id: {chat_id}")
    run_async(async_generate_chat_title(chat_id, user_id))

async def async_generate_chat_title(chat_id: str, user_id: str):
    db_manager = PlannerMongoManager()
    try:
        chat = await db_manager.chats_collection.find_one({"chat_id": chat_id, "user_id": user_id})
        if not chat or not chat.get("messages"):
            logger.warning(f"Cannot generate title: Chat {chat_id} not found or has no messages.")
            return

        first_user_message = chat["messages"][0].get("content", "")
        if len(first_user_message) < 10:
            # Title is already good enough, or message too short to summarize
            return

        system_prompt = "You are a title generator. Create a very short, concise title (5 words max) for the following user query. Do not use quotes or any extra text. Just provide the title."
        agent = get_qwen_assistant(system_message=system_prompt)
        messages = [{'role': 'user', 'content': first_user_message}]

        final_content = ""
        for chunk in agent.run(messages=messages):
            if isinstance(chunk, list) and chunk and chunk[-1].get("role") == "assistant":
                final_content = chunk[-1].get("content", "")

        # Clean the final output from the LLM before using it
        title = clean_llm_output(final_content).strip().strip('"')

        if title:
            await db_manager.update_chat(user_id, chat_id, {"title": title})
            logger.info(f"Successfully generated and updated title for chat {chat_id}: '{title}'")
    except Exception as e:
        logger.error(f"Error generating title for chat {chat_id}: {e}", exc_info=True)
    finally:
        await db_manager.close()

@celery_app.task(name="refine_and_plan_ai_task")
def refine_and_plan_ai_task(task_id: str):
    """
    Asynchronously refines an AI-assigned task's details using an LLM,
    updates the task in the DB, and then triggers the planning process.
    """
    logger.info(f"Refining and planning for AI task_id: {task_id}")
    run_async(async_refine_and_plan_ai_task(task_id))

async def async_refine_and_plan_ai_task(task_id: str):
    """Async logic for refining an AI task and then kicking off the planner."""
    db_manager = PlannerMongoManager()
    try:
        task = await db_manager.get_task(task_id)
        if not task or task.get("assignee") != "ai":
            logger.warning(f"Skipping refine/plan for task {task_id}: not found or not assigned to AI.")
            return

        user_id = task["user_id"]
        user_profile = await db_manager.user_profiles_collection.find_one({"user_id": user_id})
        personal_info = user_profile.get("userData", {}).get("personalInfo", {}) if user_profile else {}
        user_name = personal_info.get("name", "User")
        user_timezone_str = personal_info.get("timezone", "UTC")
        try:
            user_timezone = ZoneInfo(user_timezone_str)
        except ZoneInfoNotFoundError:
            user_timezone = ZoneInfo("UTC")
        current_time_str = datetime.datetime.now(user_timezone).strftime('%Y-%m-%d %H:%M:%S %Z')

        system_prompt = TASK_CREATION_PROMPT.format(
            user_name=user_name,
            user_timezone=user_timezone_str,
            current_time=current_time_str
        )
        agent = get_qwen_assistant(system_message=system_prompt)
        # Use the raw prompt from the task's description for parsing
        messages = [{'role': 'user', 'content': task["description"]}]

        response_str = ""
        for chunk in agent.run(messages=messages):
            if isinstance(chunk, list) and chunk and chunk[-1].get("role") == "assistant":
                response_str = chunk[-1].get("content", "")

        parsed_data = JsonExtractor.extract_valid_json(clean_llm_output(response_str))
        if parsed_data:
            # Inject user's timezone into the schedule object if it exists
            if 'schedule' in parsed_data and parsed_data.get('schedule'):
                parsed_data['schedule']['timezone'] = user_timezone_str
            # Ensure description is not empty, fall back to original prompt if needed
            if not parsed_data.get("description"):
                parsed_data["description"] = task["description"]
            await db_manager.update_task_field(task_id, parsed_data)
            logger.info(f"Successfully refined and updated AI task {task_id} with new details.")
        else:
            logger.warning(f"Could not parse details for AI task {task_id}, proceeding with raw description.")

        # Now trigger the planning step, which is the main purpose of AI-assigned tasks
        generate_plan_from_context.delay(task_id)
        logger.info(f"Refinement complete for AI task {task_id}, dispatched to planner.")

    except Exception as e:
        logger.error(f"Error refining and planning AI task {task_id}: {e}", exc_info=True)
        await db_manager.update_task_field(task_id, {"status": "error", "error": "Failed during initial refinement."})
    finally:
        await db_manager.close()

@celery_app.task(name="process_task_change_request")
def process_task_change_request(task_id: str, user_id: str, user_message: str):
    """Processes a user's change request on a completed task via the in-task chat."""
    logger.info(f"Task Change Request: Received for task {task_id} from user {user_id}. Message: '{user_message}'")
    run_async(async_process_change_request(task_id, user_id, user_message))

async def async_process_change_request(task_id: str, user_id: str, user_message: str):
    """Async logic for handling task change requests."""
    db_manager = PlannerMongoManager()
    try:
        # 1. Fetch the task and its full history
        task = await db_manager.get_task(task_id)
        if not task:
            logger.error(f"Task Change Request: Task {task_id} not found.")
            return

        # 2. Append user message to the task's chat history
        chat_history = task.get("chat_history", [])
        chat_history.append({
            "role": "user",
            "content": user_message,
            "timestamp": datetime.datetime.now(datetime.timezone.utc)
        })

        # 3. Update task status and chat history in DB
        await db_manager.update_task_field(task_id, {
            "chat_history": chat_history,
            "status": "planning" # Revert to planning to re-evaluate
        })

        await notify_user(user_id, f"I've received your changes for '{task.get('description', 'the task')}' and will start working on them.", task_id)

        # 4. Create a consolidated context for the planner
        # This is similar to the initial context creation but includes much more history
        original_context = task.get("original_context", {})
        original_context["previous_plan"] = task.get("plan", [])
        original_context["previous_result"] = task.get("result", "")
        original_context["chat_history"] = chat_history

        # 5. Trigger the planner with this rich context
        # The planner will now see the change request and all prior history
        # The action_items can be just the user's new message.
        process_action_item.delay(user_id, [user_message], [], task_id, original_context)
        logger.info(f"Task Change Request: Dispatched task {task_id} back to planner with new context.")

    except Exception as e:
        logger.error(f"Error in async_process_change_request for task {task_id}: {e}", exc_info=True)
    finally:
        await db_manager.close()
# --- Extractor Task ---
@celery_app.task(name="extract_from_context")
def extract_from_context(user_id: str, service_name: str, event_id: str, event_data: Dict[str, Any], current_time_iso: Optional[str] = None):
    """
    Celery task to replace the Extractor worker. It takes context data,
    runs it through an LLM to extract memories and action items,
    and then dispatches further Celery tasks.
    """
    logger.info(f"Extractor task running for event_id: {event_id} (service: {service_name}) for user {user_id}")

    async def async_extract():
        db_manager = ExtractorMongoManager()
        try:
            if await db_manager.is_event_processed(user_id, event_id):
                logger.info(f"Skipping event_id: {event_id} - already processed.")
                return

            # Fetch user context to provide to the extractor agent
            user_profile = await db_manager.get_user_profile(user_id)
            personal_info = user_profile.get("userData", {}).get("personalInfo", {}) if user_profile else {}
            user_name = personal_info.get("name", "User")
            user_location_raw = personal_info.get("location", "Not specified")
            user_timezone = personal_info.get("timezone", "UTC")
            if isinstance(user_location_raw, dict) and 'latitude' in user_location_raw:
                user_location = f"latitude: {user_location_raw.get('latitude')}, longitude: {user_location_raw.get('longitude')}"
            else:
                user_location = user_location_raw

            current_time = datetime.datetime.fromisoformat(current_time_iso) if current_time_iso else datetime.datetime.now(datetime.timezone.utc)
            time_context_str = f"The current date and time is {current_time.strftime('%A, %Y-%m-%d %H:%M:%S %Z')}."

            llm_input_content = ""
            if service_name == "gmail":
                llm_input_content = f"Source: Email\nSubject: {event_data.get('subject', '')}\n\nBody:\n{event_data.get('body', '')}"
            elif service_name == "gcalendar":
                llm_input_content = f"Source: Calendar Event\nSummary: {event_data.get('summary', '')}\n\nDescription:\n{event_data.get('description', '')}"

            # Add time context to the input for the LLM
            full_llm_input = f"{time_context_str}\n\nPlease analyze the following content:\n\n{llm_input_content}"

            if not llm_input_content or not llm_input_content.strip():
                logger.warning(f"Skipping event_id: {event_id} due to empty content.")
                return

            agent = get_extractor_agent(user_name, user_location, user_timezone)
            messages = [{'role': 'user', 'content': full_llm_input}]

            final_content_str = ""
            for chunk in agent.run(messages=messages):
                if isinstance(chunk, list) and chunk:
                    last_message = chunk[-1]
                    if last_message.get("role") == "assistant" and isinstance(last_message.get("content"), str):
                        final_content_str = last_message["content"]

            if not final_content_str.strip():
                logger.error(f"Extractor LLM returned no response for event_id: {event_id}.")
                return


            cleaned_content = clean_llm_output(final_content_str)
            logger.info(f"Extractor LLM response for event_id: {event_id} - {cleaned_content}.")
            extracted_data = JsonExtractor.extract_valid_json(cleaned_content)
            if not extracted_data:
                logger.error(f"Could not extract valid JSON from LLM response for event_id: {event_id}. Response: '{cleaned_content}'")
                await db_manager.log_extraction_result(event_id, user_id, 0, 0)
                return

            if isinstance(extracted_data, list):
                extracted_data = extracted_data[0] if extracted_data and isinstance(extracted_data[0], dict) else {}

            if not isinstance(extracted_data, dict):
                logger.error(f"Extracted JSON is not a dictionary for event_id: {event_id}. Extracted: '{extracted_data}'")
                await db_manager.log_extraction_result(event_id, user_id, 0, 0)
                return

            memory_items = extracted_data.get("memory_items", [])
            action_items = extracted_data.get("action_items", [])
            topics = extracted_data.get("topics", [])

            if service_name in ["gmail", "gcalendar", "chat"]:
                for item in action_items:
                    if not isinstance(item, str) or not item.strip():
                        continue

                    original_source_context = {
                        "source": service_name,
                        "event_id": event_id,
                        "content": event_data
                    }

                    # Dispatch directly to the planner/action item processor
                    process_action_item.delay(user_id, [item], topics, event_id, original_source_context)
                    logger.info(f"Dispatched action item from {service_name} for processing: '{item}'")

            for fact in memory_items:
                if isinstance(fact, str) and fact.strip():
                    process_memory_item.delay(user_id, fact, event_id)

            await db_manager.log_extraction_result(event_id, user_id, len(memory_items), len(action_items))

        except Exception as e:
            logger.error(f"Error in extractor task for event_id: {event_id}: {e}", exc_info=True)
        finally:
            await db_manager.close()

    run_async(async_extract())

@celery_app.task(name="process_action_item")
def process_action_item(user_id: str, action_items: list, topics: list, source_event_id: str, original_context: dict):
    """Orchestrates the pre-planning phase for a new proactive task."""
    run_async(async_process_action_item(user_id, action_items, topics, source_event_id, original_context))

async def get_clarifying_questions(user_id: str, task_description: str, topics: list, original_context: dict, db_manager: PlannerMongoManager) -> List[str]:
    """
    Uses a unified agent to search memory and relevant tools, then generates clarifying questions if needed.
    Returns a list of questions, which is empty if no clarification is required.
    """
    user_profile = await db_manager.user_profiles_collection.find_one({"user_id": user_id})
    if not user_profile:
        logger.error(f"User profile not found for {user_id}. Cannot verify context.")
        return [f"Can you tell me more about '{topic}'?" for topic in topics]

    user_integrations = user_profile.get("userData", {}).get("integrations", {})
    supermemory_user_id = user_profile.get("userData", {}).get("supermemory_user_id")
    
    if not supermemory_user_id:
        logger.warning(f"User {user_id} has no Supermemory ID. Cannot verify context with memory.")

    # 1. Get all available (connected + built-in) tools for the user
    connected_tools, _ = _get_tool_lists(user_integrations)

    # 2. Select tools relevant to the task description
    relevant_tool_names = await _select_relevant_tools(task_description, connected_tools)

    # 3. Always include supermemory for context verification
    final_tool_names = set(relevant_tool_names)
    final_tool_names.add("supermemory")
    
    logger.info("Selected tools for context verification: " + ", ".join(final_tool_names))

    # 4. Build the MCP server config and prompt info for the agent
    mcp_servers_for_agent = {}
    available_tools_for_prompt = {}

    for tool_name in final_tool_names:
        config = INTEGRATIONS_CONFIG.get(tool_name)
        if not config: continue

        available_tools_for_prompt[tool_name] = config.get("description", "")
        
        if tool_name == "supermemory":
            if supermemory_user_id:
                supermemory_mcp_url = f"{SUPERMEMORY_MCP_BASE_URL.rstrip('/')}/{supermemory_user_id}{SUPERMEMORY_MCP_ENDPOINT_SUFFIX}"
                mcp_servers_for_agent["supermemory"] = {"url": supermemory_mcp_url, "transport": "sse"}
        else:
            mcp_config = config.get("mcp_server_config")
            if mcp_config and mcp_config.get("url"):
                 mcp_servers_for_agent[mcp_config["name"]] = {"url": mcp_config["url"], "headers": {"X-User-ID": user_id}}

    if not mcp_servers_for_agent:
        logger.warning(f"No MCP servers could be configured for context search for user {user_id}. Cannot verify context.")
        return []

    logger.info(f"Context Verifier for user {user_id} will use tools: {list(mcp_servers_for_agent.keys())}")
    
    agent = get_question_generator_agent(
        original_context=original_context,
        available_tools_for_prompt=available_tools_for_prompt,
        mcp_servers_for_agent=mcp_servers_for_agent
    )

    user_prompt = f"Based on the task '{task_description}' and the provided context, please use your tools to find relevant information and then determine if any clarifying questions are necessary."
    messages = [{'role': 'user', 'content': user_prompt}]

    final_response_str = ""
    for chunk in agent.run(messages=messages):
        if isinstance(chunk, list) and chunk and chunk[-1].get("role") == "assistant":
            final_response_str = chunk[-1].get("content", "")

    response_data = JsonExtractor.extract_valid_json(clean_llm_output(final_response_str))
    if response_data and isinstance(response_data.get("clarifying_questions"), list):
        return response_data["clarifying_questions"]
    else:
        logger.error(f"Question generator agent returned invalid data: {response_data}. Cannot ask for clarification.")
        return [] # Default to no questions on failure

async def async_process_action_item(user_id: str, action_items: list, topics: list, source_event_id: str, original_context: dict):
    """Async logic for the proactive task orchestrator."""
    db_manager = PlannerMongoManager()
    task_id = None
    try:
        task_description = " ".join(map(str, action_items))
        # Per spec, create task with 'planning' status and immediately trigger planner.
        task = await db_manager.create_initial_task(user_id, task_description, action_items, topics, original_context, source_event_id) # noqa: E501
        task_id = task["task_id"]
        generate_plan_from_context.delay(task_id)
        logger.info(f"Task {task_id} created with status 'planning' and dispatched to planner worker.")

    except Exception as e:
        logger.error(f"Error in process_action_item: {e}", exc_info=True)
        if task_id:
            await db_manager.update_task_status(task_id, "error", {"error": str(e)})
    finally:
        await db_manager.close()

@celery_app.task(name="generate_plan_from_context")
def generate_plan_from_context(task_id: str):
    """Generates a plan for a task once all context is available."""
    run_async(async_generate_plan(task_id))

async def async_generate_plan(task_id: str):
    """Async logic for plan generation."""
    db_manager = PlannerMongoManager()
    try:
        task = await db_manager.get_task(task_id)
        if not task:
            logger.error(f"Cannot generate plan: Task {task_id} not found.")
            return

        if not task.get("runs"):
             logger.error(f"Cannot generate plan: Task {task_id} has no 'runs' array.")
             await db_manager.update_task_status(task_id, "error", {"error": "Task data is malformed: missing 'runs' array."})
             return

        # Determine if this is a change request before proceeding.
        is_change_request = bool(task.get("chat_history"))

        # Prevent re-planning if it's not in a plannable state
        plannable_statuses = ["planning", "clarification_answered"]
        if task.get("status") not in plannable_statuses:
             logger.warning(f"Task {task_id} is not in a plannable state (current: {task.get('status')}). Aborting plan generation.")
             return

        latest_run = task["runs"][-1]
        run_id = latest_run["run_id"]

        user_id = task["user_id"]
        topics = task.get("topics", [])
        original_context = task.get("original_context", {})

        # For re-planning, add previous results and chat history to the context
        if task.get("chat_history"):
            original_context["chat_history"] = task.get("chat_history")
            original_context["previous_plan"] = task.get("plan")
            original_context["previous_result"] = task.get("result")

        task_description = task.get("description", "")

        # If the task is in the 'planning' state, check if clarification is needed.
        if latest_run.get("status") == "planning":
            questions_list = await get_clarifying_questions(user_id, task_description, topics, original_context, db_manager)
            if questions_list and isinstance(questions_list, list) and len(questions_list) > 0:
                logger.info(f"Task {task_id}: Needs clarification. Questions: {questions_list}")
                questions_for_db = [{"question_id": str(uuid.uuid4()), "text": q.strip(), "answer": None} for q in questions_list]

                await db_manager.tasks_collection.update_one(
                    {"task_id": task_id},
                    {"$set": {
                        "status": "clarification_pending", "runs.$[run].status": "clarification_pending", "runs.$[run].clarifying_questions": questions_for_db
                    }},
                    array_filters=[{"run.run_id": run_id}])
                await notify_user(user_id, f"I have a few questions to help me plan: '{task_description[:50]}...'", task_id, notification_type="taskNeedsApproval")
                capture_event(user_id, "clarification_needed", {"task_id": task_id, "question_count": len(questions_list)})
                logger.info(f"Task {task_id} moved to 'clarification_pending'.")
                return # Stop here, wait for user input

        # --- Proceed with planning (Scenario A from spec) ---
        logger.info(f"Task {task_id}: No clarification needed or answers provided. Generating plan.")

        user_profile = await db_manager.user_profiles_collection.find_one(
            {"user_id": user_id},
            {"userData.personalInfo": 1} # Projection to get only necessary data
        )
        personal_info = user_profile.get("userData", {}).get("personalInfo", {})
        user_name = personal_info.get("name", "User")
        user_location_raw = personal_info.get("location", "Not specified")
        if isinstance(user_location_raw, dict):
            user_location = f"latitude: {user_location_raw.get('latitude')}, longitude: {user_location_raw.get('longitude')}"
        else:
            user_location = user_location_raw

        user_timezone_str = personal_info.get("timezone", "UTC")
        try:
            user_timezone = ZoneInfo(user_timezone_str)
        except ZoneInfoNotFoundError:
            logger.warning(f"Invalid timezone '{user_timezone_str}' for user {user_id}. Defaulting to UTC.")
            user_timezone = ZoneInfo("UTC")

        current_user_time = datetime.datetime.now(user_timezone).strftime('%Y-%m-%d %H:%M:%S %Z')

        retrieved_context = latest_run.get("found_context", {}) # This field doesn't exist yet, but is good for future use
        action_items = task.get("action_items", [])
        if not action_items:
            # This is likely a manually created task. Use its description as the action item.
            logger.info(f"Task {task_id}: No 'action_items' field found. Using main description as the action.")
            action_items = [task.get("description", "")]
        # ** NEW ** Add answered questions to the context
        answered_questions = []
        if latest_run.get("clarifying_questions"):
            for q in latest_run["clarifying_questions"]:
                if q.get("answer"):
                    answered_questions.append(f"User Clarification: Q: {q['text']} A: {q['answer']}")

        if answered_questions:
            retrieved_context["user_clarifications"] = "\n".join(answered_questions)

        available_tools = get_all_mcp_descriptions()

        planner_agent = get_planner_agent(available_tools, current_user_time, user_name, user_location, retrieved_context)

        user_prompt_content = "Please create a plan for the following action items:\n- " + "\n- ".join(action_items)
        messages = [{'role': 'user', 'content': user_prompt_content}]

        final_response_str = ""
        for chunk in planner_agent.run(messages=messages):
            if isinstance(chunk, list) and chunk and chunk[-1].get("role") == "assistant":
                final_response_str = chunk[-1].get("content", "")

        if not final_response_str:
            raise Exception("Planner agent returned no response.")

        plan_data = JsonExtractor.extract_valid_json(clean_llm_output(final_response_str))
        if not plan_data or "plan" not in plan_data:
            raise Exception(f"Planner agent returned invalid JSON: {final_response_str}")

        await db_manager.update_task_with_plan(task_id, run_id, plan_data, is_change_request=is_change_request)
        capture_event(user_id, "proactive_task_generated", {
            "task_id": task_id,
            "source": task.get("original_context", {}).get("source", "unknown"),
            "plan_steps": len(plan_data.get("plan", []))
        })

        # Notify user that a plan is ready for their approval
        await notify_user(
            user_id, f"I've created a new plan for you: '{plan_data.get('description', '...')[:50]}...'", task_id,
            notification_type="taskNeedsApproval"
        )

        # CRITICAL: Notify the frontend to refresh its task list
        await push_task_list_update(user_id, task_id, run_id)
        logger.info(f"Sent task_list_updated push notification for user {user_id}")


    except Exception as e:
        logger.error(f"Error generating plan for task {task_id}: {e}", exc_info=True)
        await db_manager.update_task_status(task_id, "error", {"error": str(e)})
    finally:
        await db_manager.close()

@celery_app.task(name="refine_task_details")
def refine_task_details(task_id: str):
    """
    Asynchronously refines a user-created task by using an LLM to parse
    the description, priority, and schedule from the initial prompt.
    """
    logger.info(f"Refining details for task_id: {task_id}")
    run_async(async_refine_task_details(task_id))

async def async_refine_task_details(task_id: str):
    db_manager = PlannerMongoManager()
    try:
        task = await db_manager.get_task(task_id)
        if not task or task.get("assignee") != "user":
            logger.warning(f"Skipping refinement for task {task_id}: not found or not assigned to user.")
            return

        user_id = task["user_id"]
        user_profile = await db_manager.user_profiles_collection.find_one({"user_id": user_id})
        personal_info = user_profile.get("userData", {}).get("personalInfo", {}) if user_profile else {}
        user_name = personal_info.get("name", "User")
        user_timezone_str = personal_info.get("timezone", "UTC")
        user_timezone = ZoneInfo(user_timezone_str)
        current_time_str = datetime.datetime.now(user_timezone).strftime('%Y-%m-%d %H:%M:%S %Z')

        system_prompt = TASK_CREATION_PROMPT.format(
            user_name=user_name,
            user_timezone=user_timezone_str,
            current_time=current_time_str
        )
        agent = get_qwen_assistant(system_message=system_prompt)
        messages = [{'role': 'user', 'content': task["description"]}] # Use the raw prompt for parsing

        response_str = ""
        for chunk in agent.run(messages=messages):
            if isinstance(chunk, list) and chunk and chunk[-1].get("role") == "assistant":
                response_str = chunk[-1].get("content", "")

        parsed_data = JsonExtractor.extract_valid_json(clean_llm_output(response_str))
        if parsed_data:
            # Inject user's timezone into the schedule object if it exists
            if 'schedule' in parsed_data and parsed_data.get('schedule'):
                parsed_data['schedule']['timezone'] = user_timezone_str
            await db_manager.update_task_field(task_id, parsed_data)
            logger.info(f"Successfully refined and updated task {task_id} with new details.")

    except Exception as e:
        logger.error(f"Error refining task {task_id}: {e}", exc_info=True)
    finally:
        await db_manager.close()

# --- Polling Tasks ---
@celery_app.task(name="poll_gmail_for_user")
def poll_gmail_for_user(user_id: str, polling_state: dict):
    logger.info(f"Polling Gmail for user {user_id}")
    db_manager = GmailPollerDB()
    service = GmailPollingService(db_manager)
    run_async(service._run_single_user_poll_cycle(user_id, polling_state))

@celery_app.task(name="poll_gcalendar_for_user")
def poll_gcalendar_for_user(user_id: str, polling_state: dict):
    logger.info(f"Polling GCalendar for user {user_id}")
    db_manager = GCalPollerDB()
    service = GCalendarPollingService(db_manager)
    run_async(service._run_single_user_poll_cycle(user_id, polling_state))

# --- Scheduler Tasks ---
@celery_app.task(name="schedule_all_polling")
def schedule_all_polling():
    """Celery Beat task to check for and queue polling tasks for all services."""
    logger.info("Polling Scheduler: Checking for due polling tasks...")

    async def async_schedule():
        db_manager = GmailPollerDB()
        try:
            await db_manager.reset_stale_polling_locks("gmail")
            await db_manager.reset_stale_polling_locks("gcalendar")

            for service_name in SUPPORTED_POLLING_SERVICES:
                due_tasks_states = await db_manager.get_due_polling_tasks_for_service(service_name)
                logger.info(f"Found {len(due_tasks_states)} due tasks for {service_name}.")

                for task_state in due_tasks_states:
                    user_id = task_state["user_id"]
                    locked_task_state = await db_manager.set_polling_status_and_get(user_id, service_name)
                    if locked_task_state:
                        if service_name == "gmail":
                            poll_gmail_for_user.delay(user_id, locked_task_state)
                        elif service_name == "gcalendar":
                            poll_gcalendar_for_user.delay(user_id, locked_task_state)
                        logger.info(f"Dispatched polling task for {user_id} - service: {service_name}")
        finally:
            await db_manager.close()

    run_async(async_schedule())

def calculate_next_run(schedule: Dict[str, Any], last_run: Optional[datetime.datetime] = None) -> Tuple[Optional[datetime.datetime], Optional[str]]:
    """Calculates the next execution time for a scheduled task in UTC."""
    now_utc = datetime.datetime.now(datetime.timezone.utc)
    user_timezone_str = schedule.get("timezone", "UTC")

    try:
        user_tz = ZoneInfo(user_timezone_str)
    except ZoneInfoNotFoundError:
        logger.warning(f"Invalid timezone '{user_timezone_str}'. Defaulting to UTC.")
        user_timezone_str = "UTC"
        user_tz = ZoneInfo("UTC")

    # The reference time for 'after' should be in the user's timezone to handle day boundaries correctly
    start_time_user_tz = (last_run or now_utc).astimezone(user_tz)

    try:
        frequency = schedule.get("frequency")
        time_str = schedule.get("time", "09:00") # Default to 9 AM
        hour, minute = map(int, time_str.split(':'))

        # Create the start datetime in the user's timezone
        dtstart_user_tz = start_time_user_tz.replace(hour=hour, minute=minute, second=0, microsecond=0)

        rule = None
        if frequency == 'daily':
<<<<<<< HEAD
            rule = rrule.rrule(rrule.DAILY, dtstart=dtstart_user_tz, until=start_time_user_tz + datetime.timedelta(days=365))
        elif frequency == 'weekly':
            days = schedule.get("days", [])
            if not days: return None, user_timezone_str
            weekday_map = {"Sunday": rrule.SU, "Monday": rrule.MO, "Tuesday": rrule.TU, "Wednesday": rrule.WE, "Thursday": rrule.TH, "Friday": rrule.FR, "Saturday": rrule.SA}
            byweekday = [weekday_map[day] for day in days if day in weekday_map]
            if not byweekday: return None, user_timezone_str
            rule = rrule.rrule(rrule.WEEKLY, dtstart=dtstart_user_tz, byweekday=byweekday, until=start_time_user_tz + datetime.timedelta(days=365))
=======
            rule = rrule.rrule(
                rrule.DAILY,
                dtstart=dtstart_user_tz
            )
        elif frequency == 'weekly':
            days = schedule.get("days")
            # If days are not specified for a weekly task, default to Monday
            if not days:
                days = ["Monday"]

            weekday_map = {
                "Monday": rrule.MO, "Tuesday": rrule.TU, "Wednesday": rrule.WE,
                "Thursday": rrule.TH, "Friday": rrule.FR, "Saturday": rrule.SA,
                "Sunday": rrule.SU
            }
            byweekday = [weekday_map[day] for day in days if day in weekday_map]
            if not byweekday:
                logger.warning(f"No valid weekdays found in schedule: {schedule}. Cannot calculate next run.")
                return None
            rule = rrule.rrule(rrule.WEEKLY, dtstart=dtstart_user_tz, byweekday=byweekday)
>>>>>>> e27fa5dd

        if rule:
            next_run_user_tz = rule.after(start_time_user_tz)
            if next_run_user_tz:
                # Convert the result back to UTC for storage
                return next_run_user_tz.astimezone(datetime.timezone.utc), user_timezone_str
    except Exception as e:
        logger.error(f"Error calculating next run time for schedule {schedule}: {e}")
    return None, user_timezone_str

@celery_app.task(name="run_due_tasks")
def run_due_tasks():
    """Celery Beat task to check for and queue user-defined tasks (recurring and scheduled-once)."""
    logger.info("Scheduler: Checking for due user-defined tasks...")
    run_async(async_run_due_tasks())


async def async_run_due_tasks():
    db_manager = PlannerMongoManager()
    try:
        now = datetime.datetime.now(datetime.timezone.utc)
        # Fetch tasks that are due and are either 'active' (recurring) or 'pending' (scheduled-once)
        query = {
            "status": {"$in": ["active", "pending"]},
            "enabled": True,
            "next_execution_at": {"$lte": now}
        }
        due_tasks_cursor = db_manager.tasks_collection.find(query)
        due_tasks = await due_tasks_cursor.to_list(length=None)

        if not due_tasks:
            logger.info("Scheduler: No user-defined tasks are due.")
            return

        logger.info(f"Scheduler: Found {len(due_tasks)} due user-defined tasks.")
        for task in due_tasks:
            logger.info(f"Scheduler: Queuing user-defined task {task['task_id']} for execution.")
            execute_task_plan.delay(task['task_id'], task['user_id'])

            # For recurring tasks, calculate the next run time.
            # For one-off tasks, this will effectively be cleared.
            next_run_time = None
            if task.get('schedule', {}).get('type') == 'recurring':
                next_run_time, _ = calculate_next_run(task['schedule'], last_run=now)

            update_fields = {
                "last_execution_at": now,
                "next_execution_at": next_run_time
            }
            # One-off tasks have their next_execution_at set to None, so they won't run again.
            # Their status will be updated to 'processing' -> 'completed'/'error' by the executor.

            await db_manager.tasks_collection.update_one(
                {"_id": task["_id"]},
                {"$set": update_fields}
            )
            if next_run_time:
                 logger.info(f"Scheduler: Rescheduled user-defined task {task['task_id']} for {next_run_time}.")

    except Exception as e:
        logger.error(f"Scheduler: An error occurred checking user-defined tasks: {e}", exc_info=True)
    finally:
        await db_manager.close()<|MERGE_RESOLUTION|>--- conflicted
+++ resolved
@@ -801,7 +801,6 @@
 
         rule = None
         if frequency == 'daily':
-<<<<<<< HEAD
             rule = rrule.rrule(rrule.DAILY, dtstart=dtstart_user_tz, until=start_time_user_tz + datetime.timedelta(days=365))
         elif frequency == 'weekly':
             days = schedule.get("days", [])
@@ -810,28 +809,6 @@
             byweekday = [weekday_map[day] for day in days if day in weekday_map]
             if not byweekday: return None, user_timezone_str
             rule = rrule.rrule(rrule.WEEKLY, dtstart=dtstart_user_tz, byweekday=byweekday, until=start_time_user_tz + datetime.timedelta(days=365))
-=======
-            rule = rrule.rrule(
-                rrule.DAILY,
-                dtstart=dtstart_user_tz
-            )
-        elif frequency == 'weekly':
-            days = schedule.get("days")
-            # If days are not specified for a weekly task, default to Monday
-            if not days:
-                days = ["Monday"]
-
-            weekday_map = {
-                "Monday": rrule.MO, "Tuesday": rrule.TU, "Wednesday": rrule.WE,
-                "Thursday": rrule.TH, "Friday": rrule.FR, "Saturday": rrule.SA,
-                "Sunday": rrule.SU
-            }
-            byweekday = [weekday_map[day] for day in days if day in weekday_map]
-            if not byweekday:
-                logger.warning(f"No valid weekdays found in schedule: {schedule}. Cannot calculate next run.")
-                return None
-            rule = rrule.rrule(rrule.WEEKLY, dtstart=dtstart_user_tz, byweekday=byweekday)
->>>>>>> e27fa5dd
 
         if rule:
             next_run_user_tz = rule.after(start_time_user_tz)
