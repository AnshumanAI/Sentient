--- conflicted
+++ resolved
@@ -15,12 +15,8 @@
 3.  **Think Step-by-Step:** Deconstruct the goal into a logical sequence of steps. Consider dependencies.
 4.  **Be Resourceful:** Use the provided list of tools creatively to achieve the goal. A single action item might require multiple tool calls.
 5.  **Anticipate Information Gaps:** If crucial information is missing and was not found in memory, the first step should be to use a tool to find it (e.g., `internet_search` for public information).
-<<<<<<< HEAD
 5.  **Output a Clear Plan:** Your final output must be a JSON object containing a concise description of the overall goal and a list of specific, actionable steps for the executor.
 6.  **Contacts:** To get information about people, like email addresses or phone numbers, use the `gpeople` tool.
-=======
-6.  **Output a Clear Plan:** Your final output must be a JSON object containing a concise description of the overall goal and a list of specific, actionable steps for the executor.
->>>>>>> 7ca25dd7
 
 Here is the complete list of services (tools) available to the executor agent:
 {available_tools}
