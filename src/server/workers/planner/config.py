--- conflicted
+++ resolved
@@ -230,11 +230,7 @@
             # URL is constructed dynamically based on user's supermemory_user_id
             "url": None
         }
-<<<<<<< HEAD
-    },
-=======
     }
->>>>>>> 0f2005bb
 }
 
 
