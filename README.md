<div align="center">

![README Banner](./.github/assets/banner.png)

<h1>Your personal, private & interactive AI companion</h1>
  
<!-- Badges -->
<p>
  <a href="https://github.com/existence-master/Sentient/graphs/contributors">
    <img src="https://img.shields.io/github/contributors/existence-master/Sentient" alt="contributors" />
  </a>
  <a href="">
    <img src="https://img.shields.io/github/last-commit/existence-master/Sentient" alt="last update" />
  </a>
  <a href="https://github.com/existence-master/Sentient/network/members">
    <img src="https://img.shields.io/github/forks/existence-master/Sentient" alt="forks" />
  </a>
  <a href="https://github.com/existence-master/Sentient/stargazers">
    <img src="https://img.shields.io/github/stars/existence-master/Sentient" alt="stars" />
  </a>
  <a href="https://github.com/existence-master/Sentient/issues/">
    <img src="https://img.shields.io/github/issues/existence-master/Sentient" alt="open issues" />
  </a>
</p>
   
<h4>
    <a href="https://www.youtube.com/watch?v=vIWgxLUlgR8/">View Demo</a>
  <span> · </span>
    <a href="https://sentient-2.gitbook.io/docs">Documentation</a>
  <span> · </span>
    <a href="https://github.com/existence-master/Sentient/issues/">Report Bug</a>
  <span> · </span>
    <a href="https://github.com/existence-master/Sentient/issues/">Request Feature</a>
  </h4>
</div>

<br />

<!-- Table of Contents -->

# :notebook_with_decorative_cover: Table of Contents

-   [About The Project](#star2-about-the-project)
    -   [Philosophy](#thought_balloon-philosophy)
    -   [Screenshots](#camera-screenshots)
    -   [Tech Stack](#space_invader-tech-stack)
    -   [Features](#dart-features)
-   [Roadmap](#compass-roadmap)
-   [Getting Started](#toolbox-getting-started)
    -   [Prerequisites](#bangbang-prerequisites-contributors)
    -   [Installation](#gear-installation-users)
    -   [Environment Variables](#-environment-variables-contributors)
    -   [Run Locally](#running-run-locally-contributors)
-   [Usage](#eyes-usage)
-   [Contributing](#wave-contributing)
    -   [Code of Conduct](#scroll-code-of-conduct)
-   [FAQ](#grey_question-faq)
-   [License](#warning-license)
-   [Contact](#handshake-contact)
-   [Acknowledgements](#gem-acknowledgements)
-   [Official Team](#heavy_check_mark-official-team)

<!-- About The Project -->

## :star2: About The Project

<!-- Philosophy -->

## :thought_balloon: Philosophy

We at [Existence](https://existence.technology) believe that AI won't simply die as a fad or remain limited to an assistant. Instead, it will evolve to be a true companion of humans and our aim with Sentient is to contribute to that future. Building a true companion requires excellent automation which in turn requires deep personalization. And if we want the AI to be completely context aware of the user, privacy is non-negotiable. Hence, our goal is to build a completely private, personal & interactive AI companion. And we want to build it in the open, not behind closed doors

<!-- Screenshots -->

### :camera: Screenshots

<div align="center"> 
  <img src="https://media.licdn.com/dms/image/v2/D4D22AQEHqTuOm0z9yw/feedshare-shrink_1280/B4DZTWSZA4HkAk-/0/1738761934906?e=1743033600&v=beta&t=Kteh7pToXInoAQ6WUCLmf9ABc8Yrod0meAcekNsmROc" alt="screenshot" />
  <p align="center">Agents in Sentient</p>
</div>
<div align="center"> 
  <img src="https://media.licdn.com/dms/image/v2/D4D22AQGzRW37TxbgDg/feedshare-shrink_2048_1536/B4DZS2U5tUG4Ao-/0/1738225720816?e=1743033600&v=beta&t=pZh3NCZCYDL3_IslFZAqxcK5nlQDLoZBYVWYUH-Gw2c" alt="screenshot" />
  <p align="center">Memories in Sentient</p>
</div>
<div align="center"> 
  <img src="https://github.com/user-attachments/assets/2e130ecf-b3ba-4074-8429-7be3fc241dae" alt="screenshot" />
  <p align="center">Local inference in Sentient</p>
</div>

<!-- TechStack -->

### :space_invader: Tech Stack

<details>
  <summary>Sentient Desktop App</summary>
  <ul>
    <li><a href="https://www.typescriptlang.org/">ElectronJS</a></li>
    <li><a href="https://nextjs.org/">Next.js</a></li>
    <li><a href="https://tailwindcss.com/">TailwindCSS</a></li>
    <li><a href="https://fastapi.tiangolo.com/">FastAPI</a></li>
    <li><a href="https://ollama.com/">Ollama</a></li>
    <li><a href="https://neo4j.com/">Neo4j</a></li>
    <li><a href="https://praw.readthedocs.io/en/stable/">PRAW Reddit API</a></li>
    <li><a href="https://pypi.org/project/linkedin-scraper/">LinkedIn Scraper</a></li>
    <li><a href="https://nitter-scraper.readthedocs.io/en/latest/">Nitter for X</a></li>
    <li><a href="https://developers.google.com/workspace">Google Workspace APIs</a></li>
    <li><a href="https://brave.com/search/api/">Brave Search API</a></li>
  </ul>
</details>

<!-- Features -->

### :dart: Features

<<<<<<< HEAD
-   Local-first, with support for Ollama 
=======
-   Local-first, with support for Ollama
>>>>>>> 22d22a53
-   Multi-Model Support (Switch between multiple Ollama/Cloud models)
-   MBTI Personality Test (Used to collect initial information about the user and their personality to personalize responses)
-   LinkedIn, Reddit and X Integration for Personal Context
-   Self-Managed Graph Memory - Sentient can learn about the user from their interactions with it. Memories are saved in a knowledge-graph.
-   Agentic integrations for GSuite - Gmail, GCalendar, GDrive, GDocs, GSheets, GSlides support. Sentient can perform actions with all these tools.
-   Web Search capabilities - Sentient can search the web for additional context to answer queries (if required).
-   Multi-chat functionality (Context is maintained across chats)
-   Auto-updates for the app (App automatically updates to newer versions)

<!-- Roadmap -->

## :compass: Roadmap

-   [x] Solving stability issues with model inference - improving structured outputs, better error handling, and more
-   [ ] Dual Memory - Sentient will have a short-term memory and a long-term memory. The short-term memory will be stored in a relational DB and used to maintain reminders and other short-term information. Longer-term facts about the user will persist in the knowledge graph.
-   [ ] Intent - Sentient will be able to perform actions autonomously based on triggers from the short-term memory.
-   [ ] Tool-specific UI - for example, a tool that retrieves stock prices will also show a graph of the past trend of that particular ticker.
-   [ ] Better Internet Search - Internet search will include images, citations, direct links to sources and more.
-   [ ] More tools! - More tools will be added in the order of user requests. Current requests - Notion, LinkedIn, GitHub and WhatsApp.
-   [ ] Advanced Voice Mode - Users will be able to talk to Sentient!
-   [ ] Browser Use - Sentient will be able to control the browser and interact with websites to perform tasks
-   [ ] Mobile Companion App - Mobile app will be added to pull context about the user and what is going on in their life. Notifications and other data will be synced between the desktop and mobile apps.
-   [ ] Various options to host and use Sentient: Users will be able to use Sentient as only a desktop app (maximum privacy, no mobile app), self-hosted server (the desktop app acts a self-hosted server backend for the mobile app) or full cloud-hosted (Mobile app can be used independent of desktop app - server will be hosted and managed by the Sentient Team)
-   [ ] Full integration at the OS level - integrate context from what you are doing right now by sharing your screen with Sentient
-   [ ] Customizable Agentic Actions - users can create their own integrations using an easy-to-use interface. Users should also be able to trade custom Actions on a Marketplace.

<!-- Getting Started -->

## :toolbox: Getting Started

<!-- Installation -->

### :gear: Installation (Users)

If you're not interested in contributing to the project and simply want to use Sentient, download the latest release [from our website.](https://existence-sentient.vercel.app/download).
All dependencies are packaged into our installer - you do not need to download anything else. You can find installation instructions [in our docs.](https://beneficial-billboard-012.notion.site/Downloading-and-Installing-Sentient-1916d7df083c80328672c50dd0599523)

<!-- Prerequisites -->

### :bangbang: Prerequisites (Contributors)

#### The following instructions are for Linux based machines, but they remain fundamentally same for Windows & Mac

Clone the project

```bash
  git clone https://github.com/existence-master/Sentient.git
```

Go to the project directory

```bash
  cd Sentient
```

Install the following to start contributing to Sentient:

-   npm: The ElectronJS frontend of the Sentient desktop app uses npm as its package manager.

    Install the latest version of NodeJS and npm from [here.](https://nodejs.org/en/download)

    After that, install all the required packages.

    ```bash
     cd ./src/interface && npm install
    ```

-   python: Python will be needed to run the backend.
    Install Python [from here.](https://www.python.org/downloads/) We recommend Python 3.11.

    After that, you will need to create a virtual environment and install all required packages. This venv will need to be activated whenever you want to run any scripts on the Python backend.

    ```bash
     cd src/model && python3 -m venv venv
     cd venv/bin && source activate
     cd ../../ && pip install -r requirements.txt
    ```

-   Ollama: Download and install the latest version of Ollama [from here.](https://ollama.com/)

    After that, pull the model you wish to use from Ollama. For example,

    ```bash
     ollama pull llama3.2:3b
    ```

-   Neo4j Community: Download Neo4j Community Edition [from here.](https://neo4j.com/deployment-center/)

    Next, you will need to enable the APOC plugin.
    After extracting Neo4j Community Edition, navigate to the labs folder. Copy the `apoc-x.x.x-core.jar` script to the plugins folder in the Neo4j folder.
    Edit the neo4j.conf file to allow the use of APOC procedures:

    ```bash
    sudo nano /etc/neo4j/neo4j.conf
    ```

    Uncomment or add the following lines:

    ```ini
    dbms.security.procedures.unrestricted=apoc.*
    dbms.security.procedures.allowlist=apoc.*
    dbms.unmanaged_extension_classes=apoc.export=/apoc
    ```

    You can run Neo4j community using the following commands

    ```bash
      cd neo4j/bin && ./neo4j console
    ```

    While Neo4j is running, you can visit `http://localhost:7474/` to run Cypher Queries and interact with your knowledge graph.

    ⚠️ On your first run of Neo4j Community, you will need to set a username and password. **Remember this password** as you will need to add it to the `.env` file on the Python backend.

<!-- Environment Variables -->

### 🔒: Environment Variables (Contributors)

You will need the following environment variables to run the project locally. For sensitive keys like Auth0, GCP, Brave Search you can create your own accounts and populate your own keys or comment in the discussion titled ['Request Environment Variables (.env) Here'](https://github.com/existence-master/Sentient/discussions/13) if you want pre-setup keys

For the Electron Frontend, you will need to create a `.env` file in the `src/interface` folder. Populate that `.env` file with the following variables (examples given).

```.emv.template
  ELECTRON_APP_URL= "http://localhost:3000"
  APP_SERVER_URL= "http://127.0.0.1:5000"
  APP_SERVER_LOADED= "false"
  APP_SERVER_INITIATED= "false"
  NEO4J_SERVER_URL= "http://localhost:7474"
  NEO4J_SERVER_STARTED= "false"
  BASE_MODEL_REPO_ID= "llama3.2:3b"
  AUTH0_DOMAIN = "abcdxyz.us.auth0.com"
  AUTH0_CLIENT_ID = "abcd1234"
```

For the Python Backend, you will need to create a `.env` file and place it in the `src/model` folder. Populate that `.env` file with the following variables (examples given).

```.emv.template
  NEO4J_URI=bolt://localhost:7687
  NEO4J_USERNAME=neo4j
  NEO4J_PASSWORD=abcd1234
  EMBEDDING_MODEL_REPO_ID=sentence-transformers/all-MiniLM-L6-v2
  BASE_MODEL_URL=http://localhost:11434/api/chat
  BASE_MODEL_REPO_ID=llama3.2:3b
  LINKEDIN_USERNAME=email@address.com
  LINKEDIN_PASSWORD=password123
  BRAVE_SUBSCRIPTION_TOKEN=YOUR_TOKEN_HERE
  BRAVE_BASE_URL=https://api.search.brave.com/res/v1/web/search
  GOOGLE_CLIENT_ID=YOUR_GOOGLE_CLIENT_ID_HERE
  GOOGLE_PROJECT_ID=YOUR_PROJECT_ID
  GOOGLE_AUTH_URI=https://accounts.google.com/o/oauth2/auth
  GOOGLE_TOKEN_URI=https://oauth2.googleapis.com/token
  GOOGLE_AUTH_PROVIDER_CERT_URL=https://www.googleapis.com/oauth2/v1/certs
  GOOGLE_CLIENT_SECRET=YOUR_SECRET_HERE
  GOOGLE_REDIRECT_URIS=http://localhost
  AES_SECRET_KEY=YOUR_SECRET_KEY_HERE (256 bits or 32 chars)
  AES_IV=YOUR_IV_HERE (256 bits or 32 chars)
  AUTH0_DOMAIN=abcdxyz.us.auth0.com
  AUTH0_MANAGEMENT_CLIENT_ID=YOUR_MANAGEMENT_CLIENT_ID
  AUTH0_MANAGEMENT_CLIENT_SECRET=YOUR_MANAGEMENT_CLIENT_SECRET
  OPENAI_API_KEY=sk-proj-YOUR-API-KEY-HERE
  GEMINI_API_KEY=YOUR_API_KEY_HERE
  CLAUDE_API_KEY=sk-ant-api03-YOUR_API_KEY_HERE
  OPENAI_API_URL=https://api.openai.com/v1/chat/completions
  GEMINI_API_URL=https://generativelanguage.googleapis.com/v1beta/models/gemini-2.0-flash:generateContent
  CLAUDE_API_URL=https://api.anthropic.com/v1/messages
  APP_SERVER_PORT=5000
  AGENTS_SERVER_PORT=5001
  MEMORY_SERVER_PORT=5002
  CHAT_SERVER_PORT=5003
  SCRAPER_SERVER_PORT=5004
  UTILS_SERVER_PORT=5005
  COMMON_SERVER_PORT=5006
  AUTH_SERVER_PORT=5007
```

<!-- Run Locally -->

### :running: Run Locally (Contributors)

**Install dependencies**

Ensure that you have installed all the dependencies as outlined in the [Prerequisites Section](#bangbang-prerequisites).

**Start Neo4j**

Start Neo4j Community Edition first.

```bash
cd neo4j/bin && ./neo4j console
```

**Start the Python servers**

Example: Agents Server

```bash
  cd src/model/venv/bin/ && source activate
  cd ../../agents && sudo ./startserv.sh
```

⚠️ Be sure to modify the `startserv.sh` script with the absolute paths to your scripts and your venv.

⚠️ You will need to run all the servers manually to run the app in development mode.

Start the Electron App

```bash
  cd src/interface && npm run dev
```

`❗ You are free to package and bundle your own versions of the app that may or may not contain any modifications. However, if you do make any modifications, you must comply with the AGPL license and open-source your version as well.`

<!-- Usage -->

## :eyes: Usage

Sentient is a personal companion that remembers information about you and uses this personal context to respond to queries and perform actions for you.

### Use-Cases:

Sentient can already do a lot.

-   `"Hey Sentient, help me find a restaurant in Pune based on my food preferences.`
-   `What are the upcoming events in my Google Calendar?`
-   `Setup a lunch meeting with tom@email.com and add it to my Calendar`
-   `Create a pitch deck for my startup in Google Slides and email it to tom@email.com`
-   `Help me find new hobbies in my city`

📹 [Check out our ad!](https://www.youtube.com/watch?v=Oeqmg25yqDY)

<!-- Contributing -->

## :wave: Contributing

<a href="https://github.com/existence-master/Sentient/graphs/contributors">
  <img src="https://contrib.rocks/image?repo=existence-master/Sentient" />
</a>

Contributions are always welcome!

See the [contributing guide](https://github.com/existence-master/Sentient/blob/master/CONTRIBUTING.md) for ways to get started.

<!-- Code of Conduct -->

### :scroll: Code of Conduct

Please read the [code of conduct](https://github.com/existence-master/Sentient/blob/master/CODE_OF_CONDUCT.md)

<!-- FAQ -->

## :grey_question: FAQ

-   Do you need internet to run the app?

    -   No. Since the app is fully local, you do not need internet to use the core features. You only need Internet to launch the app since Auth0 needs to authenticate you with your token. Of course, you will also need internet to perform most actions like adding events to your calendar, sending emails, etc.

-   Why is authentication needed?

    -   We only ask for authentication so that we as developers can know who our users are. This can help us stay in touch with early users for development purposes.

-   What data do you collect about me?

    -   For auth, we have a standard email-password flow provided by Auth0 (also supports Google OAuth). So, the only data we collect is the email provided by users and their login history. This helps us understand how users are using the app, retention rates, daily signups and more. Read more about data collection in our [privacy policy.](https://existence-sentient.vercel.app/privacy)

-   What kind of hardware do I need to run the app?

    -   To run Sentient - any decent CPU (Intel Core i5 or equivalent and above), 8GB of RAM and a GPU with 4-6GB of VRAM should be enough. A GPU is required for smooth local model inference. The app only runs on Windows for now. If you run the app from source/build your own versions with a different model, these system requirements will change.

-   Why open source?

    -   Since the app is going to be processing a lot of your personal information, maintaining transparency of the underlying code and processes is very important. The code needs to be available for everyone to freely view how their data is being managed in the app. We also want developers to be able to contribute to Sentient - they should be able to add missing integrations or features that they feel should be a part of Sentient. They should also be able to freely make their own forks of Sentient for different use-cases, provided they abide by the GNU AGPL license and open-source their work.

-   Why AGPL?

    -   We intentionally decided to go with a more restrictive license, specifically AGPL, rather than a permissive license (like MIT or Apache) since we do not want any closed-source, cloud-based competitors cropping up with our code at its core. Going with AGPL is our way of staying committed to our core principles of transparency and privacy while ensuring that others who use our code also follow the same principles.

<!-- License -->

## :warning: License

Distributed under the GNU AGPL License. Check [our lisence](https://github.com/existence-master/Sentient/blob/master/LICENSE.txt) for more information.

<!-- Contact -->

## :handshake: Contact

[existence.sentient@gmail.com](existence.sentient@gmail.com)

<!-- Acknowledgments -->

## :gem: Acknowledgements

Sentient wouldn't have been possible without

-   [Ollama](https://ollama.com/)
-   [Neo4j](https://neo4j.com/)
-   [FastAPI](https://fastapi.tiangolo.com/)
-   [Meta's Llama Models](https://www.llama.com/)
-   [ElectronJS](https://www.electronjs.org/)
-   [Next.js](https://nextjs.org/)

<!-- Official Team -->

## :heavy_check_mark: Official Team

The official team behind Sentient

<!-- ALL-CONTRIBUTORS-LIST:START - Do not remove or modify this section. -->
<!-- prettier-ignore-start -->
<!-- markdownlint-disable -->

<table>
  <tr>
     <td align="center">
       <a href="https://github.com/itsskofficial">
         <img src="https://avatars.githubusercontent.com/u/65887545?v=4?s=100" width="100px;" alt=""/>
         <br />
         <sub>
           <b>
             itsskofficial
           </b>
         </sub>
       </a>
       <br />
     </td>  
     <td align="center">
       <a href="https://github.com/kabeer2004">
         <img src="https://avatars.githubusercontent.com/u/59280736?v=4" width="100px;" alt=""/>
         <br />
         <sub>
           <b>
             kabeer2004
           </b>
         </sub>
       </a>
       <br />
     </td>  
      <td align="center">
       <a href="https://github.com/abhijeetsuryawanshi12">
         <img src="https://avatars.githubusercontent.com/u/108229267?v=4" width="100px;" alt=""/>
         <br />
         <sub>
           <b>
             abhijeetsuryawanshi12
           </b>
         </sub>
       </a>
       <br />
     </td>
  </tr>
</table>
<br />

![Powered By](./.github/assets/powered-by.png)<|MERGE_RESOLUTION|>--- conflicted
+++ resolved
@@ -40,25 +40,25 @@
 
 # :notebook_with_decorative_cover: Table of Contents
 
--   [About The Project](#star2-about-the-project)
-    -   [Philosophy](#thought_balloon-philosophy)
-    -   [Screenshots](#camera-screenshots)
-    -   [Tech Stack](#space_invader-tech-stack)
-    -   [Features](#dart-features)
--   [Roadmap](#compass-roadmap)
--   [Getting Started](#toolbox-getting-started)
-    -   [Prerequisites](#bangbang-prerequisites-contributors)
-    -   [Installation](#gear-installation-users)
-    -   [Environment Variables](#-environment-variables-contributors)
-    -   [Run Locally](#running-run-locally-contributors)
--   [Usage](#eyes-usage)
--   [Contributing](#wave-contributing)
-    -   [Code of Conduct](#scroll-code-of-conduct)
--   [FAQ](#grey_question-faq)
--   [License](#warning-license)
--   [Contact](#handshake-contact)
--   [Acknowledgements](#gem-acknowledgements)
--   [Official Team](#heavy_check_mark-official-team)
+- [About The Project](#star2-about-the-project)
+  - [Philosophy](#thought_balloon-philosophy)
+  - [Screenshots](#camera-screenshots)
+  - [Tech Stack](#space_invader-tech-stack)
+  - [Features](#dart-features)
+- [Roadmap](#compass-roadmap)
+- [Getting Started](#toolbox-getting-started)
+  - [Prerequisites](#bangbang-prerequisites-contributors)
+  - [Installation](#gear-installation-users)
+  - [Environment Variables](#-environment-variables-contributors)
+  - [Run Locally](#running-run-locally-contributors)
+- [Usage](#eyes-usage)
+- [Contributing](#wave-contributing)
+  - [Code of Conduct](#scroll-code-of-conduct)
+- [FAQ](#grey_question-faq)
+- [License](#warning-license)
+- [Contact](#handshake-contact)
+- [Acknowledgements](#gem-acknowledgements)
+- [Official Team](#heavy_check_mark-official-team)
 
 <!-- About The Project -->
 
@@ -112,36 +112,32 @@
 
 ### :dart: Features
 
-<<<<<<< HEAD
--   Local-first, with support for Ollama 
-=======
--   Local-first, with support for Ollama
->>>>>>> 22d22a53
--   Multi-Model Support (Switch between multiple Ollama/Cloud models)
--   MBTI Personality Test (Used to collect initial information about the user and their personality to personalize responses)
--   LinkedIn, Reddit and X Integration for Personal Context
--   Self-Managed Graph Memory - Sentient can learn about the user from their interactions with it. Memories are saved in a knowledge-graph.
--   Agentic integrations for GSuite - Gmail, GCalendar, GDrive, GDocs, GSheets, GSlides support. Sentient can perform actions with all these tools.
--   Web Search capabilities - Sentient can search the web for additional context to answer queries (if required).
--   Multi-chat functionality (Context is maintained across chats)
--   Auto-updates for the app (App automatically updates to newer versions)
+- Local-first, with support for Ollama
+- Multi-Model Support (Switch between multiple Ollama/Cloud models)
+- MBTI Personality Test (Used to collect initial information about the user and their personality to personalize responses)
+- LinkedIn, Reddit and X Integration for Personal Context
+- Self-Managed Graph Memory - Sentient can learn about the user from their interactions with it. Memories are saved in a knowledge-graph.
+- Agentic integrations for GSuite - Gmail, GCalendar, GDrive, GDocs, GSheets, GSlides support. Sentient can perform actions with all these tools.
+- Web Search capabilities - Sentient can search the web for additional context to answer queries (if required).
+- Multi-chat functionality (Context is maintained across chats)
+- Auto-updates for the app (App automatically updates to newer versions)
 
 <!-- Roadmap -->
 
 ## :compass: Roadmap
 
--   [x] Solving stability issues with model inference - improving structured outputs, better error handling, and more
--   [ ] Dual Memory - Sentient will have a short-term memory and a long-term memory. The short-term memory will be stored in a relational DB and used to maintain reminders and other short-term information. Longer-term facts about the user will persist in the knowledge graph.
--   [ ] Intent - Sentient will be able to perform actions autonomously based on triggers from the short-term memory.
--   [ ] Tool-specific UI - for example, a tool that retrieves stock prices will also show a graph of the past trend of that particular ticker.
--   [ ] Better Internet Search - Internet search will include images, citations, direct links to sources and more.
--   [ ] More tools! - More tools will be added in the order of user requests. Current requests - Notion, LinkedIn, GitHub and WhatsApp.
--   [ ] Advanced Voice Mode - Users will be able to talk to Sentient!
--   [ ] Browser Use - Sentient will be able to control the browser and interact with websites to perform tasks
--   [ ] Mobile Companion App - Mobile app will be added to pull context about the user and what is going on in their life. Notifications and other data will be synced between the desktop and mobile apps.
--   [ ] Various options to host and use Sentient: Users will be able to use Sentient as only a desktop app (maximum privacy, no mobile app), self-hosted server (the desktop app acts a self-hosted server backend for the mobile app) or full cloud-hosted (Mobile app can be used independent of desktop app - server will be hosted and managed by the Sentient Team)
--   [ ] Full integration at the OS level - integrate context from what you are doing right now by sharing your screen with Sentient
--   [ ] Customizable Agentic Actions - users can create their own integrations using an easy-to-use interface. Users should also be able to trade custom Actions on a Marketplace.
+- [x] Solving stability issues with model inference - improving structured outputs, better error handling, and more
+- [ ] Dual Memory - Sentient will have a short-term memory and a long-term memory. The short-term memory will be stored in a relational DB and used to maintain reminders and other short-term information. Longer-term facts about the user will persist in the knowledge graph.
+- [ ] Intent - Sentient will be able to perform actions autonomously based on triggers from the short-term memory.
+- [ ] Tool-specific UI - for example, a tool that retrieves stock prices will also show a graph of the past trend of that particular ticker.
+- [ ] Better Internet Search - Internet search will include images, citations, direct links to sources and more.
+- [ ] More tools! - More tools will be added in the order of user requests. Current requests - Notion, LinkedIn, GitHub and WhatsApp.
+- [ ] Advanced Voice Mode - Users will be able to talk to Sentient!
+- [ ] Browser Use - Sentient will be able to control the browser and interact with websites to perform tasks
+- [ ] Mobile Companion App - Mobile app will be added to pull context about the user and what is going on in their life. Notifications and other data will be synced between the desktop and mobile apps.
+- [ ] Various options to host and use Sentient: Users will be able to use Sentient as only a desktop app (maximum privacy, no mobile app), self-hosted server (the desktop app acts a self-hosted server backend for the mobile app) or full cloud-hosted (Mobile app can be used independent of desktop app - server will be hosted and managed by the Sentient Team)
+- [ ] Full integration at the OS level - integrate context from what you are doing right now by sharing your screen with Sentient
+- [ ] Customizable Agentic Actions - users can create their own integrations using an easy-to-use interface. Users should also be able to trade custom Actions on a Marketplace.
 
 <!-- Getting Started -->
 
@@ -174,62 +170,62 @@
 
 Install the following to start contributing to Sentient:
 
--   npm: The ElectronJS frontend of the Sentient desktop app uses npm as its package manager.
-
-    Install the latest version of NodeJS and npm from [here.](https://nodejs.org/en/download)
-
-    After that, install all the required packages.
-
-    ```bash
-     cd ./src/interface && npm install
-    ```
-
--   python: Python will be needed to run the backend.
-    Install Python [from here.](https://www.python.org/downloads/) We recommend Python 3.11.
-
-    After that, you will need to create a virtual environment and install all required packages. This venv will need to be activated whenever you want to run any scripts on the Python backend.
-
-    ```bash
-     cd src/model && python3 -m venv venv
-     cd venv/bin && source activate
-     cd ../../ && pip install -r requirements.txt
-    ```
-
--   Ollama: Download and install the latest version of Ollama [from here.](https://ollama.com/)
-
-    After that, pull the model you wish to use from Ollama. For example,
-
-    ```bash
-     ollama pull llama3.2:3b
-    ```
-
--   Neo4j Community: Download Neo4j Community Edition [from here.](https://neo4j.com/deployment-center/)
-
-    Next, you will need to enable the APOC plugin.
-    After extracting Neo4j Community Edition, navigate to the labs folder. Copy the `apoc-x.x.x-core.jar` script to the plugins folder in the Neo4j folder.
-    Edit the neo4j.conf file to allow the use of APOC procedures:
-
-    ```bash
-    sudo nano /etc/neo4j/neo4j.conf
-    ```
-
-    Uncomment or add the following lines:
-
-    ```ini
-    dbms.security.procedures.unrestricted=apoc.*
-    dbms.security.procedures.allowlist=apoc.*
-    dbms.unmanaged_extension_classes=apoc.export=/apoc
-    ```
-
-    You can run Neo4j community using the following commands
-
-    ```bash
-      cd neo4j/bin && ./neo4j console
-    ```
-
-    While Neo4j is running, you can visit `http://localhost:7474/` to run Cypher Queries and interact with your knowledge graph.
-
-    ⚠️ On your first run of Neo4j Community, you will need to set a username and password. **Remember this password** as you will need to add it to the `.env` file on the Python backend.
+- npm: The ElectronJS frontend of the Sentient desktop app uses npm as its package manager.
+
+  Install the latest version of NodeJS and npm from [here.](https://nodejs.org/en/download)
+
+  After that, install all the required packages.
+
+  ```bash
+   cd ./src/interface && npm install
+  ```
+
+- python: Python will be needed to run the backend.
+  Install Python [from here.](https://www.python.org/downloads/) We recommend Python 3.11.
+
+  After that, you will need to create a virtual environment and install all required packages. This venv will need to be activated whenever you want to run any scripts on the Python backend.
+
+  ```bash
+   cd src/model && python3 -m venv venv
+   cd venv/bin && source activate
+   cd ../../ && pip install -r requirements.txt
+  ```
+
+- Ollama: Download and install the latest version of Ollama [from here.](https://ollama.com/)
+
+  After that, pull the model you wish to use from Ollama. For example,
+
+  ```bash
+   ollama pull llama3.2:3b
+  ```
+
+- Neo4j Community: Download Neo4j Community Edition [from here.](https://neo4j.com/deployment-center/)
+
+  Next, you will need to enable the APOC plugin.
+  After extracting Neo4j Community Edition, navigate to the labs folder. Copy the `apoc-x.x.x-core.jar` script to the plugins folder in the Neo4j folder.
+  Edit the neo4j.conf file to allow the use of APOC procedures:
+
+  ```bash
+  sudo nano /etc/neo4j/neo4j.conf
+  ```
+
+  Uncomment or add the following lines:
+
+  ```ini
+  dbms.security.procedures.unrestricted=apoc.*
+  dbms.security.procedures.allowlist=apoc.*
+  dbms.unmanaged_extension_classes=apoc.export=/apoc
+  ```
+
+  You can run Neo4j community using the following commands
+
+  ```bash
+    cd neo4j/bin && ./neo4j console
+  ```
+
+  While Neo4j is running, you can visit `http://localhost:7474/` to run Cypher Queries and interact with your knowledge graph.
+
+  ⚠️ On your first run of Neo4j Community, you will need to set a username and password. **Remember this password** as you will need to add it to the `.env` file on the Python backend.
 
 <!-- Environment Variables -->
 
@@ -339,11 +335,11 @@
 
 Sentient can already do a lot.
 
--   `"Hey Sentient, help me find a restaurant in Pune based on my food preferences.`
--   `What are the upcoming events in my Google Calendar?`
--   `Setup a lunch meeting with tom@email.com and add it to my Calendar`
--   `Create a pitch deck for my startup in Google Slides and email it to tom@email.com`
--   `Help me find new hobbies in my city`
+- `"Hey Sentient, help me find a restaurant in Pune based on my food preferences.`
+- `What are the upcoming events in my Google Calendar?`
+- `Setup a lunch meeting with tom@email.com and add it to my Calendar`
+- `Create a pitch deck for my startup in Google Slides and email it to tom@email.com`
+- `Help me find new hobbies in my city`
 
 📹 [Check out our ad!](https://www.youtube.com/watch?v=Oeqmg25yqDY)
 
@@ -369,29 +365,29 @@
 
 ## :grey_question: FAQ
 
--   Do you need internet to run the app?
-
-    -   No. Since the app is fully local, you do not need internet to use the core features. You only need Internet to launch the app since Auth0 needs to authenticate you with your token. Of course, you will also need internet to perform most actions like adding events to your calendar, sending emails, etc.
-
--   Why is authentication needed?
-
-    -   We only ask for authentication so that we as developers can know who our users are. This can help us stay in touch with early users for development purposes.
-
--   What data do you collect about me?
-
-    -   For auth, we have a standard email-password flow provided by Auth0 (also supports Google OAuth). So, the only data we collect is the email provided by users and their login history. This helps us understand how users are using the app, retention rates, daily signups and more. Read more about data collection in our [privacy policy.](https://existence-sentient.vercel.app/privacy)
-
--   What kind of hardware do I need to run the app?
-
-    -   To run Sentient - any decent CPU (Intel Core i5 or equivalent and above), 8GB of RAM and a GPU with 4-6GB of VRAM should be enough. A GPU is required for smooth local model inference. The app only runs on Windows for now. If you run the app from source/build your own versions with a different model, these system requirements will change.
-
--   Why open source?
-
-    -   Since the app is going to be processing a lot of your personal information, maintaining transparency of the underlying code and processes is very important. The code needs to be available for everyone to freely view how their data is being managed in the app. We also want developers to be able to contribute to Sentient - they should be able to add missing integrations or features that they feel should be a part of Sentient. They should also be able to freely make their own forks of Sentient for different use-cases, provided they abide by the GNU AGPL license and open-source their work.
-
--   Why AGPL?
-
-    -   We intentionally decided to go with a more restrictive license, specifically AGPL, rather than a permissive license (like MIT or Apache) since we do not want any closed-source, cloud-based competitors cropping up with our code at its core. Going with AGPL is our way of staying committed to our core principles of transparency and privacy while ensuring that others who use our code also follow the same principles.
+- Do you need internet to run the app?
+
+  - No. Since the app is fully local, you do not need internet to use the core features. You only need Internet to launch the app since Auth0 needs to authenticate you with your token. Of course, you will also need internet to perform most actions like adding events to your calendar, sending emails, etc.
+
+- Why is authentication needed?
+
+  - We only ask for authentication so that we as developers can know who our users are. This can help us stay in touch with early users for development purposes.
+
+- What data do you collect about me?
+
+  - For auth, we have a standard email-password flow provided by Auth0 (also supports Google OAuth). So, the only data we collect is the email provided by users and their login history. This helps us understand how users are using the app, retention rates, daily signups and more. Read more about data collection in our [privacy policy.](https://existence-sentient.vercel.app/privacy)
+
+- What kind of hardware do I need to run the app?
+
+  - To run Sentient - any decent CPU (Intel Core i5 or equivalent and above), 8GB of RAM and a GPU with 4-6GB of VRAM should be enough. A GPU is required for smooth local model inference. The app only runs on Windows for now. If you run the app from source/build your own versions with a different model, these system requirements will change.
+
+- Why open source?
+
+  - Since the app is going to be processing a lot of your personal information, maintaining transparency of the underlying code and processes is very important. The code needs to be available for everyone to freely view how their data is being managed in the app. We also want developers to be able to contribute to Sentient - they should be able to add missing integrations or features that they feel should be a part of Sentient. They should also be able to freely make their own forks of Sentient for different use-cases, provided they abide by the GNU AGPL license and open-source their work.
+
+- Why AGPL?
+
+  - We intentionally decided to go with a more restrictive license, specifically AGPL, rather than a permissive license (like MIT or Apache) since we do not want any closed-source, cloud-based competitors cropping up with our code at its core. Going with AGPL is our way of staying committed to our core principles of transparency and privacy while ensuring that others who use our code also follow the same principles.
 
 <!-- License -->
 
@@ -411,12 +407,12 @@
 
 Sentient wouldn't have been possible without
 
--   [Ollama](https://ollama.com/)
--   [Neo4j](https://neo4j.com/)
--   [FastAPI](https://fastapi.tiangolo.com/)
--   [Meta's Llama Models](https://www.llama.com/)
--   [ElectronJS](https://www.electronjs.org/)
--   [Next.js](https://nextjs.org/)
+- [Ollama](https://ollama.com/)
+- [Neo4j](https://neo4j.com/)
+- [FastAPI](https://fastapi.tiangolo.com/)
+- [Meta's Llama Models](https://www.llama.com/)
+- [ElectronJS](https://www.electronjs.org/)
+- [Next.js](https://nextjs.org/)
 
 <!-- Official Team -->
 
